const fs         = require('fs');
const crypto     = require('crypto');
const WebSocket  = require('ws');
const bodyParser = require('body-parser');
const SERVICES   = require('./services');
const PANELS     = require('./panels');
const multer     = require('multer');
const mime       = require('mime');
const yaml       = require('js-yaml');
const request    = require('request');
const pinyin     = require('pinyin');
const jstz       = require('jstimezonedetect');

const bindings   = require('./bindings');

const TIMEOUT_PASSWORD_ENTER = 180000; // 3 min
const TIMEOUT_AUTH_CODE = 10000; // 10sec

const {Types, ChannelDetector} = require('iobroker.type-detector');
const ignoreIds = [
    /^system\./,
    /^script\./,
];
const express = require('express');

const ROOT_DIR = '../hass_frontend';

const VERSION  = '0.102.1';
const NO_TOKEN = 'no_token';

function getRootPath() {
    if (ROOT_DIR.match(/^\w:/) || ROOT_DIR.startsWith('/')) {
        return ROOT_DIR + '/';
    } else {
        return __dirname + '/' + ROOT_DIR + '/';
    }
}

function getObjectIcon(obj, prefix) {
    prefix = prefix || '.';//http://localhost:8081';

    let icon;
    if (!obj.common.icon.match(/^data:image\//)) {
        if (obj.common.icon.indexOf('.') !== -1) {
            let instance;
            if (obj.type === 'instance') {
                icon = prefix + '/adapter/' + obj.common.name + '/' + obj.common.icon;
            } else if (obj._id && obj._id.match(/^system\.adapter\./)) {
                instance = obj._id.split('.', 3);
                if (obj.common.icon[0] === '/') {
                    instance[2] += obj.common.icon;
                } else {
                    instance[2] += '/' + obj.common.icon;
                }
                icon = prefix + '/adapter/' + instance[2];
            } else {
                instance = obj._id.split('.', 2);
                if (obj.common.icon[0] === '/') {
                    instance[0] += obj.common.icon;
                } else {
                    instance[0] += '/' + obj.common.icon;
                }
                icon = prefix + '/adapter/' + instance[0];
            }
        } else {
            return null; // '<i class="material-icons iob-list-icon">' + obj.common.icon + '</i>';
        }
    } else {
        // base 64 image
        icon = obj.common.icon;
    }

    return icon;
}

const generateRandomToken = function (callback) {
    crypto.randomBytes(256, (ex, buffer) => {
        crypto.randomBytes(32, (ex, secret) => {
            if (ex) {
                return callback('server_error');
            }

            const token = crypto
                .createHmac('sha256', secret)
                .update(buffer)
                .digest('hex');

            callback(false, token);
        });
    });
};

function padding(num) {
    return num < 10 ? '0' + num : num;
}

function replaceInvalidChars(name) {
    name = name.replace(/[^a-zA-Z0-9А-Яа-я_]/g, '_');
    name = name.replace(/Ü/g, 'UE');
    name = name.replace(/Ä/g, 'AE');
    name = name.replace(/Ö/g, 'OE');
    name = name.replace(/ü/g, 'ue');
    name = name.replace(/ä/g, 'ae');
    name = name.replace(/ö/g, 'oe');
    name = name.replace(/ß/g, 'ss');
    return name;
}

/*
possible HASS entity types:
- fan
- input_boolean
- light => STATE on/off, attributes: [brightness, hs_color([h,s]), min_mireds, max_mireds, color_temp, white_value, effect_list, effect, supported_features ], commands: turn_on(brightness_pct, hs_color, brightness, color_temp, white_value, effect), turn_off, toggle
  supported_features: brightness=0x01, colorTemp=0x02, effectList=0x04, color=0x10, whiteValue=0x80
- switch => STATE on/off, attributes: [brightness, hs_color], commands: turn_on, turn_off, toggle
- group
- automation
- climate => STATE on/off, attributes: [current_temperature, operation_mode, operation_list, target_temp_step, target_temp_low, target_temp_high,min_temp, max_temp, temperature], commands:
- cover
- configurator
- input_select
- input_number
- input_text
- lock
- media_player =>
    STATE on/off/playing/paused/idle/standby/unknown,
    attributes: [media_content_type(music/game/music/tvshow/...), entity_picture(as cover), media_duration, supported_features, is_volume_muted, volume_level, media_duration, media_position, media_position_updated_at, media_title, media_artist, media_series_title, media_season, media_episode, app_name, source, source_list, sound_mode, sound_mode_list],
    commands: media_play_pause, media_next_track, media_play_pause, media_previous_track, volume_set(volume_level), turn_off, turn_on, volume_down, volume_mute(is_volume_muted), volume_up, select_source(source), select_sound_mode(sound_mode),
    features for supported_features: PAUSE 0x1, volume_set 0x4, volume_mute 0x8, media_previous_track 0x10, media_next_track 0x20, turn_on 0x80, turn_off 0x100, play_media 0x200, volume_down/volume_up 0x400, select_source 0x800, select_sound_mode (0x10000), play (0x4000)
- scene
- script
- timer => STATE idle/paused/active, attributes: [remaining]
- vacuum
- water_heater
- weblink
- alarm_control_panel => STATE disarmed/armed/armed_home/armed_away/armed_night/armed_custom_bypass/pending/arming/disarming/triggered, attributes: [code_format], commands: alarm_arm_away, alarm_arm_home, alarm_arm_night, alarm_arm_custom_bypass, alarm_disarm (code will be sent)
- camera
- history_graph
- input_datetime
- sun
- updater
- binary_sensor => STATE on/off
- geo_location => attributes: [latitude, longitude, passive, icon, radius, entity_picture, gps_accuracy, source]
- weather => STATE any-text(no icon)/clear-night/cloudy/fog/hail/lightning/lightning-rainy/partlycloudy/pouring/rainy/snowy/snowy-rainy/sunny/windy/windy-variant, attributes: [temperature, pressure, humidity, wind_speed, wind_bearing, forecast]
       forecast is an array with max 5 items [{datetime: something for new Date(aa), temperature, templow, condition(see STATE), precipitation}, {...}]
 */

class WebServer {
    constructor(options) {
        this._lovelaceConfig = null;
        this.adapter         = options.adapter;
        this.config          = this.adapter.config;
        this.log             = this.adapter.log;
        this.lang            = 'en';
        this.detector        = new ChannelDetector();
        this.config.ttl      = parseInt(this.config.ttl, 10) || 3600;
        this.words           = options.words || {};

        this._subscribed     = [];
        this._objects        = {}; // think about if it really required
        this._entities       = [];
        this._entity2ID      = {};
        this._ID2entity      = {};
        this._server         = options.server;
        this._app            = options.app;
        this._auth_flows     = {};
        this.templateStates  = {};

        this.converter = {
            [Types.socket]:                 this._processSocket.bind(this),
            [Types.light]:                  this._processLight.bind(this),
            [Types.dimmer]:                 this._processDimmer.bind(this),
            [Types.ct]:                     this._processColorTemperature.bind(this),
            [Types.hue]:                    this._processHue.bind(this),
            [Types.motion]:                 this._processMotion.bind(this),
            [Types.window]:                 this._processWindow.bind(this),
            [Types.door]:                   this._processDoor.bind(this),
            [Types.button]:                 this._processSocket.bind(this),
            [Types.temperature]:            this._processTemperature.bind(this),
            [Types.lock]:                   this._processLock.bind(this),
            [Types.thermostat]:             this._processThermostat.bind(this),
            [Types.blind]:                  this._processBlind.bind(this),
            [Types.weatherForecast]:        this._processWeather.bind(this),
            [Types.accuWeatherForecast]:    this._processAccuWeather.bind(this),
            [Types.location]:               this._processLocation.bind(this),
            [Types.media]:                  this._processMediaPlayer.bind(this),
            [Types.image]:                  this._processImage.bind(this),
        };

        this.adapter.getForeignObject('system.config', (err, config) => {
            this.lang = config.common.language;
            this.systemConfig = config.common;

            this.adapter.getObject('configuration', (err, config) => {
                if (config && config.native && config.native.title) {
                    this._lovelaceConfig = config.native;
                    this._lovelaceConfig.hideToolbar = this.config.hideHeader;
                } else {
                    this._lovelaceConfig = require('./defaultConfig');
                }

                this._readAllEntities(() => {
                    this.adapter.subscribeObjects('configuration');
                    this.adapter.subscribeStates('control.*');
                    this.adapter.subscribeStates('notifications.*');
                    this.adapter.subscribeStates('conversation');
                    this._init();
                });
            });
        });

        // check every minute
        if (this.config.auth !== false) {
            this._clearInterval = setInterval(() => this.clearAuth(), 60000);
        }
    }

    _readAllEntities(cb) {
        this._updateDevices()
            .then(smartDevices => {
                this._entities = smartDevices;
                this._getAllEntities(() => {
                    this._getAllStates(() => {
                        this._manageSubscribesFromConfig();
                        this.adapter.setState('info.entitiesUpdated', true, true);
                        cb && cb();
                    });
                });
            });
    }

    clearAuth() {
        const now = Date.now();
        let changed = false;
        Object.keys(this._auth_flows).forEach(flowId => {
            const flow = this._auth_flows[flowId];
            if (flow.auth_ttl) {
                if (now - flow.ts > flow.auth_ttl) {
                    this.log.debug(`Deleted old flowId ${flow.username} ${flowId}`);
                    delete this._auth_flows[flowId];
                    changed = true;
                }
            } else {
                if (now - flow.ts > TIMEOUT_PASSWORD_ENTER) {
                    this.log.debug('Deleted old flowId (no password) ' + flowId);
                    delete this._auth_flows[flowId];
                    changed = true;
                }
            }
        });
        changed && this._saveAuth();
    }

    _setJsonAttribute(obj, parts, index, value) {
        if (parts.length - 1 === index) {
            obj[parts[index]] = value;
        } else {
            // if a number
            if (typeof obj[parts[index]] !== 'object') {
                if (parts.length - 2 >= index && parts[index + 1] >= '0' && parts[index + 1] <= '9') {
                    obj[parts[index]] = [];
                } else {
                    obj[parts[index]] = {};
                }
            }
            this._setJsonAttribute(obj[parts[index]], parts, index + 1, value);
        }
    }

    setJsonAttribute(obj, path, value) {
        if (!path) {
            this.log.error('Invalid attribute name for ' + JSON.stringify(obj) + ' = ' + value);
            return;
        }
        const parts = path.split('.');
        if (parts.length === 1) {
            obj[path] = value;
        } else {
            this._setJsonAttribute(obj, parts, 0, value);
        }
    }

    _getAllEntities(cb) {
        this.adapter.objects.getObjectView('custom', 'state', {}, (err, doc) => {
            const ids = [];
            if (doc && doc.rows) {
                for (let i = 0, l = doc.rows.length; i < l; i++) {
                    if (doc.rows[i].value) {
                        const id = doc.rows[i].id;
                        if (doc.rows[i].value[this.adapter.namespace]) {
                            ids.push(id);
                        }
                    }
                }
            }
            ids.push(this.adapter.namespace + '.control.alarm');

            this._processEntities(ids, cb, this._entities);
        });
    }

    _getSmartName(states, id) {
        if (!id) {
            if (!this.adapter.config.noCommon) {
                return states.common.smartName;
            } else {
                return (states &&
                    states.common &&
                    states.common.custom &&
                    states.common.custom[this.adapter.namespace]) ?
                    states.common.custom[this.adapter.namespace].smartName : undefined;
            }
        } else
        if (!this.adapter.config.noCommon) {
            return states[id] && states[id].common ? states[id].common.smartName : null;
        } else {
            return (states[id] &&
                states[id].common &&
                states[id].common.custom &&
                states[id].common.custom[this.adapter.namespace]) ?
                states[id].common.custom[this.adapter.namespace].smartName || null : null;
        }
    }

    _processCommon(id, name, func, room, obj, entityType, entity_id) {
        if (!name) {
            if (func && room) {
                name = room + ' ' + func;
            } else {
                name = obj.common.custom[this.adapter.namespace].name || this._generateName(obj);
            }
        }
        const _name = replaceInvalidChars(this._generateName(obj, 'en'));

        const entity = {
            entity_id: entity_id || (entityType + '.' + _name),
            //state: this._iobState2EntityState(obj._id, state.val);
            attributes: {
                friendly_name: name
            },
            //last_changed: new Date(state.lc).toISOString(),
            //last_updated: new Date(state.ts).toISOString(),
            context: {
                id: obj._id,
                type: entityType,
            }
        };

        if (obj.common.unit) {
            entity.attributes.unit_of_measurement = obj.common.unit;
            //entity.attributes.unit_of_measurement_dict = obj.common.unit;
        }

        if (obj.common.icon) {
            entity.attributes.entity_picture = getObjectIcon(obj);
        }

        this._ID2entity[obj._id] = this._ID2entity[obj._id] || [];
        this._ID2entity[obj._id].push(entity);
        this._entity2ID[entity.entity_id] = entity;
        this._entities.push(entity);
        return entity;
    }

    _addID2entity(id, entity) {
        this._ID2entity[id] = this._ID2entity[id] || [];
        const found = this._ID2entity[id].find(e => e.entity_id === entity.entity_id);
        if (!found) {
            this._ID2entity[id].push(entity);
        }
    }

    // ------------------------------- START OF CONVERTERS ---------------------------------------- //

    _processSocket(id, control, name, room, func, _obj) {
        const entity = this._processCommon(id, name, room, func, _obj, 'switch');

        let state = control.states.find(s => s.id && s.name === 'SET');
        entity.context.STATE = {setId: null, getId: null};
        if (state && state.id) {
            entity.context.STATE.setId = state.id;
            entity.context.STATE.getId = state.id;
            entity.attributes.icon = 'mdi:power-socket-eu';
            this._addID2entity(state.id, entity);
        }

        state = control.states.find(s => s.id && s.name === 'ACTUAL');
        if (state && state.id) {
            entity.context.STATE.getId = state.id;
            this._addID2entity(state.id, entity);
        }
        /*
        this.adapter.getForeignState(entity.context.STATE.getId, (err, state) => {
            console.log(JSON.stringify(entity));
            entity.attributes.is_on = state.val;
            entity.context.ATTRIBUTES = [{attribute: 'is_on', getId: entity.context.STATE.getId}];
            entity.context.COMMANDS = [{
                service: 'turn_on',
                setId: entity.context.STATE.setId,
                on: true,
                parseCommand: (entity, command, data, user) =>
                new Promise((resolve, reject) =>
                    {
                    this.adapter.setForeignState(command.setId, command.on, false, {user}, err => err ? reject(err): true);
                     this._sendResponse(ws, data.id);
                    resolve();})
            },
            {
                service: 'turn_off',
                setId: entity.context.STATE.setId,
                off: false,
                parseCommand: (entity, command, data, user) =>
                    new Promise((resolve, reject) =>
                        {
                        this.adapter.setForeignState(command.setId, command.off, false, {user}, err => err ? reject(err): true);
                         this._sendResponse(ws, data.id);
                        resolve();})
            }];
        });

        */

        return [entity];
    }

    _processLight(id, control, name, room, func, _obj) {
        const entity = this._processCommon(id, name, room, func, _obj, 'light');

        let state = control.states.find(s => s.id && s.name === 'SET');
        entity.context.STATE = {setId: null, getId: null};
        if (state && state.id) {
            entity.context.STATE.setId = state.id;
            entity.context.STATE.getId = state.id;
            this._addID2entity(state.id, entity);
        }

        state = control.states.find(s => s.id && s.name === 'ACTUAL');
        if (state && state.id) {
            entity.context.STATE.getId = state.id;
            this._addID2entity(state.id, entity);
        }

        return [entity];
    }

    _processWeather(id, control, name, room, func, _obj) {
        const entity = this._processCommon(id, name, room, func, _obj, 'weather');

        // - weather => STATE any-text(no icon)/clear-night/cloudy/fog/hail/lightning/lightning-rainy/partlycloudy/pouring/rainy/snowy/snowy-rainy/sunny/windy/windy-variant, attributes: [temperature, pressure, humidity, wind_speed, wind_bearing, forecast]
        //        forecast is an array with max 5 items [{datetime: something for new Date(aa), temperature, templow, condition(see STATE), precipitation}, {...}]

        let state = control.states.find(s => s.id && s.name === 'ICON');
        entity.context.STATE = {getId: null};
        if (state && state.id) {
            entity.context.STATE.getId = state.id;
            this._addID2entity(state.id, entity);
        }
        entity.context.ATTRIBUTES = [];

        state = control.states.find(s => s.id && s.name === 'TEMP');
        if (state && state.id) {
            entity.context.ATTRIBUTES.push({attribute: 'temperature', getId: state.id});
            this._addID2entity(state.id, entity);
        } else {
            state = control.states.find(s => s.id && s.name === 'TEMP_MAX');
            if (state && state.id) {
                entity.context.ATTRIBUTES.push({attribute: 'temperature', getId: state.id});
                this._addID2entity(state.id, entity);
            }
        }

        state = control.states.find(s => s.id && s.name === 'PRESSURE');
        if (state && state.id) {
            entity.context.ATTRIBUTES.push({attribute: 'pressure', getId: state.id});
            this._addID2entity(state.id, entity);
        } else {
            state = control.states.find(s => s.id && s.name === 'PRESSURE0');
            if (state && state.id) {
                entity.context.ATTRIBUTES.push({attribute: 'pressure', getId: state.id});
                this._addID2entity(state.id, entity);
                state.id = null; // do not detect it later
            }
        }

        state = control.states.find(s => s.id && s.name === 'HUMIDITY');
        if (state && state.id) {
            entity.context.ATTRIBUTES.push({attribute: 'humidity', getId: state.id});
            this._addID2entity(state.id, entity);
        } else {
            state = control.states.find(s => s.id && s.name === 'HUMIDITY0');
            if (state && state.id) {
                entity.context.ATTRIBUTES.push({attribute: 'humidity', getId: state.id});
                this._addID2entity(state.id, entity);
                state.id = null; // do not detect it later
            }
        }

        state = control.states.find(s => s.id && s.name === 'WIND_SPEED');
        if (state && state.id) {
            entity.context.ATTRIBUTES.push({attribute: 'wind_speed', getId: state.id});
            this._addID2entity(state.id, entity);
        } else {
            state = control.states.find(s => s.id && s.name === 'WIND_SPEED0');
            if (state && state.id) {
                entity.context.ATTRIBUTES.push({attribute: 'wind_speed', getId: state.id});
                this._addID2entity(state.id, entity);
                state.id = null; // do not detect it later
            }
        }

        state = control.states.find(s => s.id && s.name === 'WIND_DIRECTION'); // in °
        if (state && state.id) {
            entity.context.ATTRIBUTES.push({attribute: 'wind_bearing', getId: state.id});
            this._addID2entity(state.id, entity);
        } else {
            state = control.states.find(s => s.id && s.name === 'WIND_DIRECTION0'); // in °
            if (state && state.id) {
                entity.context.ATTRIBUTES.push({attribute: 'wind_bearing', getId: state.id});
                this._addID2entity(state.id, entity);
                state.id = null; // do not detect it later
            }
        }

        // forecast {datetime: something for new Date(aa), temperature, templow, condition(see STATE), precipitation}
        // day 0
        let somethingFound;
        let hassCounter = -1;

        for (let day = 0; day < 6; day++) {
            let dayShiftId;
            somethingFound = false;
            state = control.states.find(s => s.id && s.name === 'ICON' + day);
            if (state && state.id) {
                if (!somethingFound) {
                    hassCounter++;
                    somethingFound = true;
                }
                dayShiftId = dayShiftId || state.id;
                entity.context.ATTRIBUTES.push({attribute: `forecast.${hassCounter}.condition`, getId: state.id});
                this._addID2entity(state.id, entity);
            }

            state = control.states.find(s => s.id && s.name === 'TEMP' + day);
            if (state && state.id) {
                if (!somethingFound) {
                    hassCounter++;
                    somethingFound = true;
                }
                dayShiftId = dayShiftId || state.id;
                entity.context.ATTRIBUTES.push({attribute: `forecast.${hassCounter}.temperature`, getId: state.id});
                this._addID2entity(state.id, entity);
            } else {
                state = control.states.find(s => s.id && s.name === 'TEMP_MAX' + day);
                if (state && state.id) {
                    if (!somethingFound) {
                        hassCounter++;
                        somethingFound = true;
                    }
                    dayShiftId = dayShiftId || state.id;
                    entity.context.ATTRIBUTES.push({attribute: `forecast.${hassCounter}.temperature`, getId: state.id});
                    this._addID2entity(state.id, entity);
                }
            }

            state = control.states.find(s => s.id && s.name === 'TEMP_MIN' + day);
            if (state && state.id) {
                if (!somethingFound) {
                    hassCounter++;
                    somethingFound = true;
                }
                dayShiftId = dayShiftId || state.id;
                entity.context.ATTRIBUTES.push({attribute: `forecast.${hassCounter}.templow`, getId: state.id});
                this._addID2entity(state.id, entity);
            }

            state = control.states.find(s => s.id && s.name === 'PRECIPITATION_CHANCE' + day);
            if (state && state.id) {
                if (!somethingFound) {
                    hassCounter++;
                    somethingFound = true;
                }
                dayShiftId = dayShiftId || state.id;
                entity.context.ATTRIBUTES.push({attribute: `forecast.${hassCounter}.precipitation`, getId: state.id});
                this._addID2entity(state.id, entity);
            } else {
                state = control.states.find(s => s.id && s.name === 'PRECIPITATION' + day);
                if (state && state.id) {
                    if (!somethingFound) {
                        hassCounter++;
                        somethingFound = true;
                    }
                    dayShiftId = dayShiftId || state.id;
                    entity.context.ATTRIBUTES.push({attribute: `forecast.${hassCounter}.precipitation`, getId: state.id});
                    this._addID2entity(state.id, entity);
                }
            }

            if (somethingFound) {
                state = control.states.find(s => s.id && s.name === 'DATE' + day);
                if (state && state.id) {
                    entity.context.ATTRIBUTES.push({attribute: `forecast.${hassCounter}.datetime`, getId: state.id});
                    this._addID2entity(state.id, entity);
                } else if (dayShiftId) {
                    entity.context.ATTRIBUTES.push({
                        attribute: `forecast.${hassCounter}.datetime`,
                        dayShift: hassCounter,
                        getId: dayShiftId,
                        getParser: (entity, attr) => {
                            const date = new Date();
                            attr.dayShift && date.setDate(date.getDate() + attr.dayShift);
                            this.setJsonAttribute(entity.attributes, attr.attribute, date.toISOString());
                        }
                    });
                }
            } else if (hassCounter >= 0) {
                break;
            }
        }

        return [entity];
    }

    _processAccuWeather(id, control, name, room, func, _obj) {
        const entity = this._processCommon(id, name, room, func, _obj, 'weather');

        // - weather => STATE any-text(no icon)/clear-night/cloudy/fog/hail/lightning/lightning-rainy/partlycloudy/pouring/rainy/snowy/snowy-rainy/sunny/windy/windy-variant, attributes: [temperature, pressure, humidity, wind_speed, wind_bearing, forecast]
        //        forecast is an array with max 5 items [{datetime: something for new Date(aa), temperature, templow, condition(see STATE), precipitation}, {...}]

        let state = control.states.find(s => s.id && s.name === 'STATE');
        entity.context.STATE = {getId: null};
        if (state && state.id) {
            entity.context.STATE.getId = state.id;
            this._addID2entity(state.id, entity);
        }
        entity.context.ATTRIBUTES = [];

        state = control.states.find(s => s.id && s.name === 'TEMP');
        if (state && state.id) {
            entity.context.ATTRIBUTES.push({attribute: 'temperature', getId: state.id});
            this._addID2entity(state.id, entity);
        }

        state = control.states.find(s => s.id && s.name === 'ICON_URL');
        if (state && state.id) {
            entity.context.ATTRIBUTES.push({attribute: 'icon_url', getId: state.id});
            this._addID2entity(state.id, entity);
        }

        state = control.states.find(s => s.id && s.name === 'TIME_SUNRISE');
        if (state && state.id) {
            entity.context.ATTRIBUTES.push({attribute: 'sunrise', getId: state.id});
            this._addID2entity(state.id, entity);
        }

        state = control.states.find(s => s.id && s.name === 'TIME_SUNSET');
        if (state && state.id) {
            entity.context.ATTRIBUTES.push({attribute: 'sunset', getId: state.id});
            this._addID2entity(state.id, entity);
        }

        state = control.states.find(s => s.id && s.name === 'PRESSURE');
        if (state && state.id) {
            entity.context.ATTRIBUTES.push({attribute: 'pressure', getId: state.id});
            this._addID2entity(state.id, entity);
        }

        state = control.states.find(s => s.id && s.name === 'HUMIDITY');
        if (state && state.id) {
            entity.context.ATTRIBUTES.push({attribute: 'humidity', getId: state.id});
            this._addID2entity(state.id, entity);
        }

        state = control.states.find(s => s.id && s.name === 'WIND_SPEED');
        if (state && state.id) {
            entity.context.ATTRIBUTES.push({attribute: 'wind_speed', getId: state.id});
            this._addID2entity(state.id, entity);
        }

        state = control.states.find(s => s.id && s.name === 'WIND_DIRECTION_STR'); // compass
        if (state && state.id) {
            entity.context.ATTRIBUTES.push({attribute: 'wind_bearing', getId: state.id});
            this._addID2entity(state.id, entity);
        }

        // forecast {datetime: something for new Date(aa), temperature, templow, condition(see STATE), precipitation}
        // day 0
        let somethingFound;
        let hassCounter = -1;

        for (let day = 0; day < 6; day++) {
            let dayShiftId;
            somethingFound = false;
            state = control.states.find(s => s.id && s.name === 'STATE' + day);
            if (state && state.id) {
                if (!somethingFound) {
                    hassCounter++;
                    somethingFound = true;
                }
                dayShiftId = dayShiftId || state.id;
                entity.context.ATTRIBUTES.push({attribute: `forecast.${hassCounter}.condition`, getId: state.id});
                this._addID2entity(state.id, entity);
            }

            state = control.states.find(s => s.id && s.name === 'ICON_URL' + day);
            if (state && state.id) {
                if (!somethingFound) {
                    hassCounter++;
                    somethingFound = true;
                }
                dayShiftId = dayShiftId || state.id;
                entity.context.ATTRIBUTES.push({attribute: `forecast.${hassCounter}.icon_url`, getId: state.id});
                this._addID2entity(state.id, entity);
            }


            state = control.states.find(s => s.id && s.name === 'TEMP_MAX' + day);
            if (state && state.id) {
                if (!somethingFound) {
                    hassCounter++;
                    somethingFound = true;
                }
                dayShiftId = dayShiftId || state.id;
                entity.context.ATTRIBUTES.push({attribute: `forecast.${hassCounter}.temperature`, getId: state.id});
                this._addID2entity(state.id, entity);
            }


            state = control.states.find(s => s.id && s.name === 'TEMP_MIN' + day);
            if (state && state.id) {
                if (!somethingFound) {
                    hassCounter++;
                    somethingFound = true;
                }
                dayShiftId = dayShiftId || state.id;
                entity.context.ATTRIBUTES.push({attribute: `forecast.${hassCounter}.templow`, getId: state.id});
                this._addID2entity(state.id, entity);
            }


            state = control.states.find(s => s.id && s.name === 'PRECIPITATION' + day);
            if (state && state.id) {
                if (!somethingFound) {
                    hassCounter++;
                    somethingFound = true;
                }
                dayShiftId = dayShiftId || state.id;
                entity.context.ATTRIBUTES.push({attribute: `forecast.${hassCounter}.precipitation`, getId: state.id});
                this._addID2entity(state.id, entity);
            }


            if (somethingFound) {
                state = control.states.find(s => s.id && s.name === 'DATE' + day);
                if (state && state.id) {
                    entity.context.ATTRIBUTES.push({attribute: `forecast.${hassCounter}.datetime`, getId: state.id});
                    this._addID2entity(state.id, entity);
                } else if (dayShiftId) {
                    entity.context.ATTRIBUTES.push({
                        attribute: `forecast.${hassCounter}.datetime`,
                        dayShift: hassCounter,
                        getId: dayShiftId,
                        getParser: (entity, attr) => {
                            const date = new Date();
                            attr.dayShift && date.setDate(date.getDate() + attr.dayShift);
                            this.setJsonAttribute(entity.attributes, attr.attribute, date.toISOString());
                        }
                    });
                }
            } else if (hassCounter >= 0) {
                break;
            }
        }

        return [entity];
    }

    _processBlind(id, control, name, room, func, _obj, objects) {
        const entity = this._processCommon(id, name, room, func, _obj, 'input_number');

        let state = control.states.find(s => s.id && s.name === 'SET');
        entity.context.STATE = {setId: null, getId: null};
        entity.attributes.icon = 'mdi:window-maximize';
        if (state && state.id) {
            entity.context.STATE.setId = state.id;
            entity.context.STATE.getId = state.id;
            entity.attributes.mode = 'slider';
            entity.attributes.min = objects[state.id].common.min !== undefined ? objects[state.id].common.min : 0;
            entity.attributes.max = objects[state.id].common.max !== undefined ? objects[state.id].common.max : 100;
            entity.attributes.step = objects[state.id].common.step || 1;
            this._addID2entity(state.id, entity);
        }

        state = control.states.find(s => s.id && s.name === 'ACTUAL');
        if (state && state.id) {
            entity.context.STATE.getId = state.id;
            this._addID2entity(state.id, entity);
        }

        return [entity];
    }

    _processLocation(id, control, name, room, func, _obj) {
        // - geo_location => attributes: [latitude, longitude, passive, icon, radius, entity_picture, gps_accuracy, source]
        const entity = this._processCommon(id, name, room, func, _obj, 'geo_location');

        entity.context.STATE = {getId: null};
        entity.context.ATTRIBUTES = [];
        entity.attributes.icon = 'mdi:crosshairs-gps';

        let state = control.states.find(s => s.id && s.name === 'GPS');
        if (state && state.id) {
            entity.context.ATTRIBUTES.push({
                attribute: 'latitude',
                getId: state.id,
                getParser: function (entity, attr, value) {
                    value = (value || '').toString();
                    let parts = value.toString().split(';');
                    if (parts.length !== 2) {
                        parts = value.toString().split(',');
                    }
                    if (parts.length === 2) {
                        entity.attributes.latitude = parseFloat(parts[0]);
                        entity.attributes.longitude = parseFloat(parts[1]);
                    }
                }
            });
            this._addID2entity(state.id, entity);
        } else {
            state = control.states.find(s => s.id && s.name === 'LATITUDE');
            if (state && state.id) {
                entity.context.ATTRIBUTES.push({attribute: 'latitude', getId: state.id});
                this._addID2entity(state.id, entity);
            }

            state = control.states.find(s => s.id && s.name === 'LONGITUDE');
            if (state && state.id) {
                entity.context.ATTRIBUTES.push({attribute: 'longitude', getId: state.id});
                this._addID2entity(state.id, entity);
            }
        }

        state = control.states.find(s => s.id && s.name === 'RADIUS');
        if (state && state.id) {
            entity.context.ATTRIBUTES.push({attribute: 'radius', getId: state.id});
            this._addID2entity(state.id, entity);
        }

        state = control.states.find(s => s.id && s.name === 'ACCURACY');
        if (state && state.id) {
            entity.context.ATTRIBUTES.push({attribute: 'gps_accuracy', getId: state.id});
            this._addID2entity(state.id, entity);
        }

        entity.attributes.source = 'gps';

        return [entity];
    }

    _processImage(id, control, name, room, func, _obj) {
        // - geo_location => attributes: [latitude, longitude, passive, icon, radius, entity_picture, gps_accuracy, source]
        const entity = this._processCommon(id, name, room, func, _obj, 'camera');

        entity.context.STATE = {getId: null};
        entity.context.ATTRIBUTES = [];
        entity.attributes.icon = 'mdi:camera-outline';

        const state = control.states.find(s => s.id && s.name === 'URL');
        if (state && state.id) {
            entity.context.STATE = {getValue: 'on'};
            entity.context.ATTRIBUTES = [{getId: state.id, attribute: 'url'}];
            entity.attributes.code_format = 'number';

            entity.attributes.access_token = crypto
                .createHmac('sha256', (Math.random() * 1000000000).toString())
                .update(Date.now().toString())
                .digest('hex');

            entity.attributes.model_name = 'Simulated URL';
            entity.attributes.brand = 'ioBroker';
            entity.attributes.motion_detection = false;
            this._addID2entity(state.id, entity);
        }

        return [entity];
    }

    _processMediaPlayer(id, control, name, room, func, _obj, objects) {
        // - media_player =>
        // STATE on/off/playing/paused/idle/standby/unknown,
        //     attributes: [
        //          media_content_type(music/game/music/tvshow/...), // not supported
        //          entity_picture(as cover),
        //          supported_features,
        //          is_volume_muted,
        //          volume_level,
        //          media_duration,
        //          media_position,
        //          media_position_updated_at,
        //          media_title,
        //          media_artist,
        //          media_series_title, // not supported
        //          media_season,
        //          media_episode,
        //          app_name, // not supported
        //          source, // not supported
        //          source_list, // not supported
        //          sound_mode, // not supported
        //          sound_mode_list // not supported
        //          ],
        //     commands:
        //          media_play_pause,
        //          media_next_track,
        //          media_previous_track,
        //          volume_set(volume_level),
        //          turn_off,
        //          turn_on,
        //          volume_down,
        //          volume_mute(is_volume_muted),
        //          volume_up,
        //          select_source(source), // not supported
        //          select_sound_mode(sound_mode), // not supported
        //     features for supported_features:
        //          PAUSE 0x1,
        //          volume_set 0x4,
        //          volume_mute 0x8,
        //          media_previous_track 0x10,
        //          media_next_track 0x20,
        //          turn_on 0x80,
        //          turn_off 0x100,
        //          play_media 0x200,
        //          volume_down/volume_up 0x400,
        //          select_source 0x800,
        //          select_sound_mode (0x10000),
        //          play (0x4000)

        const entity = this._processCommon(id, name, room, func, _obj, 'media_player');

        entity.context.STATE = {getId: null};
        entity.context.ATTRIBUTES = [];
        entity.context.COMMANDS = [];
        entity.attributes.icon = 'mdi:play-network';
        entity.attributes.media_content_type = 'unknown';
        entity.attributes.supported_features = 0;
        let playPauseAttribute;

        let state = control.states.find(s => s.id && s.name === 'STATE');
        if (state && state.id) {
            entity.context.STATE.setId = state.id;
            entity.context.STATE.getId = state.id;
            entity.context.STATE.getParser = function (entity, attr, state) {
                state = state || {val: null};
                // on/off/playing/paused/idle/standby/unknown,
                if (state.val === true || state.val === 1 || state.val === 'play') {
                    entity.state = 'playing';
                } else if (state.val === false || state.val === 0 || state.val === 'pause') {
                    entity.state = 'paused';
                } else if (state.val === 'stop' || state.val === 2) {
                    entity.state = 'idle';
                }
            };

            if (objects[state.id] && objects[state.id].common && objects[state.id].common.write) {
                playPauseAttribute = {
                    service: 'media_play_pause',
                    setId: state.id,
                    parseCommand: (entity, command, params, user) => new Promise((resolve, reject) =>
                        this.adapter.setForeignState(entity.setId, !entity.state, false, {user}, err =>
                            err ? reject(err) : resolve()))
                };
                entity.context.COMMANDS.push(playPauseAttribute);
                entity.attributes.supported_features |= 0x4000;
            }
            this._addID2entity(state.id, entity);
        }

        if (!playPauseAttribute) {
            state = control.states.find(s => s.id && s.name === 'PLAY');
            if (state && state.id) {
                playPauseAttribute = {
                    service: 'media_play_pause',
                    playId: state.id,
                    parseCommand: (entity, command, params, user) => new Promise((resolve, reject) =>
                        this.adapter.setForeignState(entity.state === 'playing' ? command.pauseId : command.playId, true, false, {user}, err =>
                            err ? reject(err) : resolve()))
                };
                entity.context.ATTRIBUTES.push(playPauseAttribute);
                entity.attributes.supported_features |= 0x4000;
            }

            state = control.states.find(s => s.id && s.name === 'PAUSE');
            if (state && state.id) {
                if (playPauseAttribute) {
                    playPauseAttribute.pauseId = state.id;
                } else {
                    entity.context.COMMANDS.push({
                        service: 'media_play_pause',
                        pauseId: state.id,
                        parseCommand: (entity, command, params, user) => new Promise((resolve, reject) =>
                            this.adapter.setForeignState(entity.state === 'playing' ? command.pauseId : command.playId, true, false, {user}, err =>
                                err ? reject(err) : resolve()))

                    });
                }
            } else {
                state = control.states.find(s => s.id && s.name === 'STOP');

                if (state && state.id) {
                    if (playPauseAttribute) {
                        playPauseAttribute.pauseId = state.id;
                    } else {
                        entity.context.COMMANDS.push({
                            service: 'media_play_pause',
                            pauseId: state.id,
                            parseCommand: (entity, command, params, user) => new Promise((resolve, reject) =>
                                this.adapter.setForeignState(entity.state === 'playing' ? command.pauseId : command.playId, true, false, {user}, err =>
                                    err ? reject(err) : resolve()))
                        });
                    }
                }
            }
        }

        state = control.states.find(s => s.id && s.name === 'NEXT');
        if (state && state.id) {
            entity.context.COMMANDS.push({
                service: 'media_next_track',
                setId: state.id,
                parseCommand: (entity, command, params, user) =>
                    new Promise((resolve, reject) =>
                        this.adapter.setForeignState(command.setId, true, false, {user}, err =>
                            err ? reject(err) : resolve()))

            });
            entity.attributes.supported_features |= 0x20;
        }

        state = control.states.find(s => s.id && s.name === 'PREV');
        if (state && state.id) {
            entity.context.COMMANDS.push({
                service: 'media_previous_track',
                setId: state.id,
                parseCommand: (entity, command, params, user) =>
                    new Promise((resolve, reject) =>
                        this.adapter.setForeignState(command.setId, true, false, {user}, err =>
                            err ? reject(err) : resolve()))

            });
            entity.attributes.supported_features |= 0x10;
        }
        let getVolumeId;
        state = control.states.find(s => s.id && s.name === 'VOLUME_ACTUAL');
        if (state && state.id) {
            getVolumeId = state.id;
        }
        state = control.states.find(s => s.id && s.name === 'VOLUME');

        let setVolumeId;
        if (state && state.id) {
            setVolumeId = state.id;
            getVolumeId = getVolumeId || state.id;

            entity.attributes.supported_features |= 0x4;
            entity.attributes.supported_features |= 0x400;

            const common = objects[setVolumeId].common || {};

            const min = common.min !== undefined ? common.min : 0;
            const max = common.max !== undefined ? common.max : 100;
            const step = common.step !== undefined ? common.step : (max - min) / 10;

            entity.context.COMMANDS.push({
                service: 'volume_down',
                setId: setVolumeId,
                getId: getVolumeId,
                min,
                max,
                step,
                parseCommand: (entity, command, params, user) => new Promise((resolve, reject) => {
                    // get status
                    this.adapter.getForeignState(command.getId, (err, state) => {
                        let val = (state && state.val) || 0;
                        val -= command.step;
                        if (val < command.min) {
                            val = command.min;
                        }
                        this.adapter.setForeignState(command.setId, val, false, {user}, err =>
                            err ? reject(err) : resolve());
                    });
                })
            });

            entity.context.COMMANDS.push({
                service: 'volume_up',
                setId: setVolumeId,
                getId: getVolumeId,
                min,
                max,
                step,
                parseCommand: (entity, command, params, user) => new Promise((resolve, reject) => {
                    // get status
                    this.adapter.getForeignState(command.getId, (err, state) => {
                        let val = (state && state.val) || 0;
                        val += command.step;
                        if (val > command.max) {
                            val = command.max;
                        }
                        this.adapter.setForeignState(command.setId, val, false, {user}, err =>
                            err ? reject(err) : resolve());
                    });
                })
            });

            entity.context.COMMANDS.push({
                service: 'volume_set',
                setId: setVolumeId,
                parseCommand: (entity, command, data, user) =>
                    new Promise((resolve, reject) =>
                        this.adapter.setForeignState(command.setId, data.service_data.value !== undefined ? data.service_data.value : data.service_data.volume_level, false, {user}, err =>
                            err ? reject(err) : resolve()))
            });

            entity.context.ATTRIBUTES.push({attribute: 'volume_level', getId: state.id});
            this._addID2entity(state.id, entity);
        } else if (getVolumeId) {
            entity.context.ATTRIBUTES.push({attribute: 'volume_level', getId: getVolumeId});
            this._addID2entity(state.id, entity);
        }

        state = control.states.find(s => s.id && s.name === 'MUTE');
        if (state && state.id) {
            entity.context.ATTRIBUTES.push({
                attribute: 'is_volume_muted',
                getId: state.id
            });

            entity.context.COMMANDS.push({
                service: 'volume_mute',
                setId: state.id,
                parseCommand: (entity, command, data, user) =>
                    new Promise((resolve, reject) =>
                        this.adapter.setForeignState(command.setId, data.service_data.is_volume_muted, false, {user}, err =>
                            err ? reject(err) : resolve()))
            });

            this._addID2entity(state.id, entity);
            entity.attributes.supported_features |= 0x8;
        }

        state = control.states.find(s => s.id && s.name === 'POWER');
        if (state && state.id) {
            entity.context.COMMANDS.push({
                service: 'turn_on',
                setId: state.id,
                parseCommand: (entity, command, params, user) =>
                    new Promise((resolve, reject) =>
                        this.adapter.setForeignState(command.setId, true, false, {user}, err =>
                            err ? reject(err) : resolve()))
            });

            entity.context.COMMANDS.push({
                service: 'turn_off',
                setId: state.id,
                parseCommand: (entity, command, params, user) =>
                    new Promise((resolve, reject) =>
                        this.adapter.setForeignState(command.setId, false, false, {user}, err =>
                            err ? reject(err) : resolve()))
            });

            entity.context.ATTRIBUTES.push({
                attribute: 'power',
                getId: state.id,
                getParser: function (entity, attr, state) {
                    state = state || {val: null};
                    if (state.val) {
                        entity.attributes.power = 'on';
                    } else {
                        entity.attributes.power = 'off';
                        entity.state = 'off';
                    }
                }
            });
            entity.attributes.supported_features |= 0x10;
            this._addID2entity(state.id, entity);
        }

        state = control.states.find(s => s.id && s.name === 'ARTIST');
        if (state && state.id) {
            entity.context.ATTRIBUTES.push({attribute: 'media_artist', getId: state.id});
            this._addID2entity(state.id, entity);
        }

        state = control.states.find(s => s.id && s.name === 'TITLE');
        if (state && state.id) {
            entity.context.ATTRIBUTES.push({attribute: 'media_title', getId: state.id});
            this._addID2entity(state.id, entity);
        }

        state = control.states.find(s => s.id && s.name === 'DURATION');
        if (state && state.id) {
            entity.context.ATTRIBUTES.push({attribute: 'media_duration', getId: state.id});
            this._addID2entity(state.id, entity);
        }

        state = control.states.find(s => s.id && s.name === 'ELAPSED');
        if (state && state.id) {
            entity.context.ATTRIBUTES.push({attribute: 'media_position', getId: state.id});
            entity.context.ATTRIBUTES.push({attribute: 'media_position_updated_at', media_position_updated_at: true});
            this._addID2entity(state.id, entity);
        }

        state = control.states.find(s => s.id && s.name === 'EPISODE');
        if (state && state.id) {
            entity.context.ATTRIBUTES.push({attribute: 'media_episode', getId: state.id});
            this._addID2entity(state.id, entity);
        }

        state = control.states.find(s => s.id && s.name === 'SEASON');
        if (state && state.id) {
            entity.context.ATTRIBUTES.push({attribute: 'media_season', getId: state.id});
            this._addID2entity(state.id, entity);
        }

        state = control.states.find(s => s.id && s.name === 'COVER');
        if (state && state.id) {
            entity.context.ATTRIBUTES.push({attribute: 'entity_picture', getId: state.id});
            this._addID2entity(state.id, entity);
        }

        return [entity];
    }

    _parseCommandDimmer(entity, command, data, user) {
        return new Promise((resolve, reject) => {
            // if ON/OFF object exists
            if (entity.context.STATE.setId && entity.context.STATE.getId) {
                // read actual state
                const ids = [];
                ids.push(entity.context.STATE.getId);
                //get Brightness value if exists
                const bright = entity.context.ATTRIBUTES.map(entry =>
                    entry.attribute === 'brightness' ? entry.getId : '');

                if (bright && bright.length) {
                    ids.push(bright[0]);
                }
                //const gIds = ids;
                this.adapter.getForeignStates(ids, {user}, (err, state) => {
                    // if lamp is not ON
                    if (!state[entity.context.STATE.getId] || !state[entity.context.STATE.getId].val) {
                        // ON
                        this.adapter.setForeignState(entity.context.STATE.setId, true, false, {user}, () => {
                            // If dimmer level set
                            if (data.service_data.brightness_pct !== undefined) {
                                entity.attributes.brightness = data.service_data.brightness_pct * 255 / entity.attributes.iob_max;
                                this.adapter.setForeignState(command.setId, data.service_data.brightness_pct / 100 * entity.attributes.iob_max, false, {user}, err =>
                                    err ? reject(err) : resolve());
                            } else
                            if (data.service_data.brightness !== undefined) {
                                entity.attributes.brightness = data.service_data.brightness;
                                this.adapter.setForeignState(command.setId, data.service_data.brightness / 255 * entity.attributes.iob_max, false, {user}, err =>
                                    err ? reject(err) : resolve());
                            } else {
                                let onVal = command.on;
                                if (state[bright] && state[bright].val) {
                                    entity.attributes.brightness = state[bright].val * 255 / entity.attributes.iob_max;
                                    onVal = state[bright].val ;
                                } else {
                                    entity.attributes.brightness = command.on * 255 / entity.attributes.iob_max;
                                }
                                this.adapter.setForeignState(command.setId, onVal, false, {user}, err =>
                                    err ? reject(err) : resolve());
                            }
                        });
                    } else
                    // If dimmer level set
                    if (data.service_data.brightness_pct !== undefined) {
                        entity.attributes.brightness = data.service_data.brightness_pct * 255 / entity.attributes.iob_max;
                        this.adapter.setForeignState(command.setId, data.service_data.brightness_pct / 100 * entity.attributes.iob_max, false, {user}, err =>
                            err ? reject(err) : resolve());
                    } else
                    if (data.service_data.brightness !== undefined) {
                        entity.attributes.brightness = data.service_data.brightness;
                        this.adapter.setForeignState(command.setId, data.service_data.brightness / 255 * entity.attributes.iob_max, false, {user}, err =>
                            err ? reject(err) : resolve());
                    } else {
                        resolve();
                    }
                });
            } else
            // If dimmer level set
            if (data.service_data.brightness_pct !== undefined) {
                entity.attributes.brightness = data.service_data.brightness_pct * 255 / entity.attributes.iob_max;
                this.adapter.setForeignState(command.setId, data.service_data.brightness_pct / 100 * entity.attributes.iob_max, false, {user}, err =>
                    err ? reject(err) : resolve());
            } else
            if (data.service_data.brightness !== undefined) {
                entity.attributes.brightness = data.service_data.brightness;
                this.adapter.setForeignState(command.setId, data.service_data.brightness / 255 * entity.attributes.iob_max, false, {user}, err =>
                    err ? reject(err) : resolve());
            } else {
                resolve();
            }
        });
    }

    _processDimmer(id, control, name, room, func, _obj) {
        const entity = this._processCommon(id, name, room, func, _obj, 'light');

        let iobMaxValue = 100;

        let state = control.states.find(s => s.id && s.name === 'ON_SET');

        entity.context.STATE = {setId: null, getId: null};
        if (state && state.id) {
            entity.context.STATE.setId = state.id;
            entity.context.STATE.getId = state.id;
            this._addID2entity(state.id, entity);
        }

        state = control.states.find(s => s.id && s.name === 'ON_ACTUAL');
        if (state && state.id) {
            entity.context.STATE.getId = state.id;
            this._addID2entity(state.id, entity);
        }

        let getDimmer;
        state = control.states.find(s => s.id && s.name === 'ACTUAL');
        if (state && state.id) {
            getDimmer = state.id;
        }

        state = control.states.find(s => s.id && s.name === 'SET');
        if (state && state.id) {
            entity.attributes.supported_features |= 0x01;
            getDimmer = getDimmer || state.id;
            this.adapter.getForeignObject(getDimmer, (err, obj) => {
                if (obj.common.max){
                    iobMaxValue = obj.common.max;
                } else {
                    this.adapter.log.warn(`no max value for light object '${id}' defined -> using fallback max = 100`);
                }
                entity.attributes.iob_max = iobMaxValue;
                entity.attributes.brightness = 0;
                entity.context.ATTRIBUTES = [{attribute: 'brightness', getId: getDimmer}];
                entity.context.COMMANDS = [{
                    service: 'turn_on',
                    setId: state.id,
                    on: iobMaxValue,
                    parseCommand: this._parseCommandDimmer.bind(this)
                }];
                this._addID2entity(state.id, entity);
            });
        } else if (getDimmer) {
            this.adapter.getForeignObject(getDimmer, (err, obj) => {
                if (obj.common.max){
                    iobMaxValue = obj.common.max;
                } else {
                    this.adapter.log.warn(`no max value for light object '${id}' defined -> using fallback max = 100`);
                }
                entity.attributes.iob_max = iobMaxValue;
                entity.attributes.brightness = 0;
                entity.context.ATTRIBUTES = [{attribute: 'brightness', getId: getDimmer}];
                this._addID2entity(state.id, entity);
            });
        }

        return [entity];
    }

    _parseLightOn(entity, command, data, user) {
        const adapter = this.adapter;
        function setBrightnessOrCtOrHueAndSat(resolve, reject) {
            if (data.service_data.color_temp) {
                let ct = data.service_data.color_temp;
                const attr = entity.context.ATTRIBUTES.find(a => a.attribute === 'color_temp');
                if (attr.convert_to_kelvin) {
                    ct = 1e6 / ct;
                }
                adapter.setForeignState(attr.setId, ct, false, {user}, err =>
                    err ? reject(err) : resolve());
                return;
            }
            const attr = entity.context.ATTRIBUTES.find(a => a.attribute === 'brightness');
            if (data.service_data.brightness >= 0) {
                entity.attributes.brightness = data.service_data.brightness;
                entity.attributes.brightness_pct = data.service_data.brightness / 255;
                adapter.setForeignState(attr.setId, data.service_data.brightness / 255 * attr.max, false, {user}, err =>
                    err ? reject(err) : resolve());
                return;
            }
            if (data.service_data.brightness_pct >= 0) {
                entity.attributes.brightness = (data.service_data.brightness_pct / 100) * 255;
                entity.attributes.brightness_pct = data.service_data.brightness_pct;
                adapter.setForeignState(attr.setId, data.service_data.brightness_pct / 100 * attr.max, false, {user}, err =>
                    err ? reject(err) : resolve());
                return;
            }
            if (data.service_data.hs_color) {
                const attr = entity.context.ATTRIBUTES.find(a => a.attribute === 'hs_color');
                const h = data.service_data.hs_color[0];
                const s = data.service_data.hs_color[1];
                adapter.setForeignState(attr.setId, h, false, {user}, err => {
                    if (err) {
                        reject(err)
                    } else {
                        adapter.setForeignState(attr.satId, s, false, {user}, err => err ? reject (err) : resolve());
                    }
                });
                return;
            }
            adapter.log.debug('No additional data in service call -> only turn on.');
            resolve();
        }


        return new Promise((resolve, reject) => {
            // if ON/OFF object exists
            if (entity.context.STATE.setId && entity.context.STATE.getId) {
                // read actual state
                let ids = [];
                ids.push(entity.context.STATE.getId);
                //get colorTemp value if exists
                const serviceIds = entity.context.ATTRIBUTES.map(entry => {
                    if (entry.attribute === 'color_temp' || entry.attribute === 'brightness' || entry.attribute === 'hs_color') {
                        if (entry.satId) { //quite a hack. Hm.
                            ids.push(entry.satId);
                        }
                        return entry.setId;
                    }
                    return '';
                });
                if (serviceIds && serviceIds.length) {
                    ids = ids.concat(serviceIds);
                }

                //const gIds = ids;
                this.adapter.getForeignStates(ids, {user}, (err, state) => {
                    // if lamp is not ON
                    if (!state[entity.context.STATE.getId] || !state[entity.context.STATE.getId].val) {
                        // turn ON:
                        this.adapter.setForeignState(entity.context.STATE.setId, true, false, {user}, () => setBrightnessOrCtOrHueAndSat(resolve, reject));
                    } else {
                        setBrightnessOrCtOrHueAndSat(resolve, reject);
                    }
                });
            } else {
                setBrightnessOrCtOrHueAndSat(resolve, reject);
            }
        });
    }

    _addBrightness(control, objects, entity) {
        const state = control.states.find(s => s.id && s.name === 'DIMMER');
        if (state && state.id) {
            const dimmerId = state.id;
            const attribute = {
                attribute: 'brightness',
                getId: dimmerId,
                setId: dimmerId,
                max: 100,
                getParser: (entity, attr, state) => {
                    state = state || {val: 0};
                    entity.attributes.brightness = (state.val / attr.max) * 255;
                    entity.attributes.brightness_pct = (state.val / attr.max) * 100;
                }
            };
            entity.attributes.supported_features |= 0x01;
            const obj = objects[dimmerId];
            if (obj.common.max) {
                attribute.max = obj.common.max;
            } else {
                this.adapter.log.warn(`no max value for light object '${dimmerId}' defined -> using fallback max = 100`);
            }
            entity.attributes.brightness = 0;
            if (!entity.context.ATTRIBUTES) {
                entity.context.ATTRIBUTES = [];
            }
            entity.context.ATTRIBUTES.push(attribute);
            this._addID2entity(dimmerId, entity);
        }
    }

    _addColorTemperature(control, objects, entity) {
        const iobMaxValue = 153;
        const iobMinValue = 450;

        const temperature = control.states.find(s => s.id && s.name === 'TEMPERATURE');
        if (temperature && temperature.id) {
            const tempObj = objects[temperature.id];
            const attribute = {
                attribute: 'color_temp',
                getId: temperature.id,
                setId: temperature.id,
                convert_to_kelvin: false,
                getParser: function (entity, attr, state) {
                    if (!state || !state.val) {
                        entity.attributes.color_temp = 'unknown';
                        return;
                    }
                    let targetCt = state.val;
                    if (attr.convert_to_kelvin) {
                        targetCt = 1e6 / targetCt;
                    }
                    entity.attributes.color_temp = targetCt;
                }.bind(this)
            };

            if (tempObj.common.unit === 'K') {
                attribute.convert_to_kelvin = true;
            }
            if (tempObj.common.max) {
                if (entity.attributes.iob_convert_kelvin || tempObj.common.max > 1000) { //probably kelvin in this case.
                    attribute.convert_to_kelvin = true;
                    entity.attributes.max_mireds = 1e6 / tempObj.common.max;
                } else {
                    entity.attributes.max_mireds = tempObj.common.max;
                }
            } else {
                entity.attributes.max_mireds = iobMaxValue;
                this.adapter.log.warn(`no max value for light object '${temperature.id}' defined -> using fallback max = '${iobMaxValue}'`);
            }
            if (tempObj.common.min) {
                if (entity.attributes.iob_convert_kelvin || tempObj.common.min > 1000) { //probably kelvin in this case.
                    attribute.convert_to_kelvin = true;
                    entity.attributes.min_mireds = 1e6 / tempObj.common.min;
                } else {
                    entity.attributes.min_mireds = tempObj.common.min;
                }
            } else {
                entity.attributes.min_mireds = iobMinValue;
                this.adapter.log.warn(`no min value for light object '${temperature.id}' defined -> using fallback max = '${iobMinValue}'`);
            }

            if (entity.attributes.min_mireds > entity.attributes.max_mireds) {
                //for kelvin conversion min and max need to be swapped.
                const max = entity.attributes.min_mireds;
                entity.attributes.min_mireds = entity.attributes.max_mireds;
                entity.attributes.max_mireds = max;
            }

            if (!entity.context.ATTRIBUTES) {
                entity.context.ATTRIBUTES = [];
            }
            entity.context.ATTRIBUTES.push(attribute);

<<<<<<< HEAD
            //necessary to really set color_temp in ioBroker. Hm. Why?
            entity.context.COMMANDS = [{
                service: 'turn_on',
                setId: temperature.id,
                parseCommand: this._parseCommandTemperature.bind(this)
            }];
            this._addID2entity(temperature.id, entity);
        }
    }

    _addOnOff(control, objects, entity) {
        let state = control.states.find(s => s.id && s.name === 'ON');
        if (!state) {
            state = control.states.find(s => s.id && s.name === 'SET');
        }
        entity.context.STATE = {setId: null, getId: null};
        if (state && state.id) {
            entity.context.STATE.setId = state.id;
            entity.context.STATE.getId = state.id;
            this._addID2entity(state.id, entity);
        } else {
            throw 'No on/off state found.';
        }
    }

    _addHueAndSat(control, objects, entity) {
        const hue = control.states.find(s => s.id && s.name === 'HUE');
        if (hue && hue.id) {
            let sat = control.states.find(s => s.id && s.name === 'SATURATION');
            if (!sat || !sat.id) {
                this.log.error('No saturation id found for ' + hue.id + ' saturation won\'t work.');
                sat = {id: ''};
            }
            const attribute = {
                attribute: 'hs_color',
                getId: hue.id,
                setId: hue.id,
                satId: sat.id,
                getParser: (entity, attr, state) => {
                    state = state || {val: 0};
                    entity.attributes.hs_color[0] = state.val;
                    //need to get & set saturation manually, right?
                    this.adapter.getForeignState(attr.satId, (err, state) =>
                        state ? entity.attributes.hs_color[1] = state.val :
                            this.log.warn('Could not get saturation from ' + attr.satId));
                }
            };

            if (!entity.context.ATTRIBUTES) {
                entity.context.ATTRIBUTES = [];
            }
            entity.context.ATTRIBUTES.push(attribute);
            entity.attributes.supported_features |= 0x10;
            entity.attributes.hs_color = [0,100];

            this._addID2entity(hue.id, entity);
            if (sat.id) {
                this._addID2entity(sat.id, entity);
            }
        }
    }

    _processColorTemperature(id, control, name, room, func, _obj, objects) {
        const entity = this._processCommon(id, name, room, func, _obj, 'light');

        //fill in on/off state id.
        this._addOnOff(control, objects,entity);

        //fill in color temperature stuff.
        this._addColorTemperature(control, objects, entity);

        //if there is a "BRIGHTNESS" control, use it to dim lamp.
        this._addBrightness(control, objects, entity);

        if (!entity.context.COMMANDS) {
            entity.context.COMMANDS = [];
        }
        entity.context.COMMANDS.push({
            service: 'turn_on',
            setId: entity.context.STATE.setId,
            parseCommand: this._parseLightOn.bind(this)
        });

        return [entity];
    }

    _processHue(id, control, name, room, func, _obj, objects) {
        const entity = this._processCommon(id, name, room, func, _obj, 'light');

        if (id.indexOf('Wolke') >= 0) {
            this.log.debug('Controls: ' + JSON.stringify(control, null, 2));
        }

        //fill in on/off state id.
        this._addOnOff(control, objects, entity);

        //fill in color temperature stuff.
        this._addColorTemperature(control, objects, entity);

        //if there is a "BRIGHTNESS" control, use it to dim lamp.
        this._addBrightness(control, objects, entity);

        //add hue and sat:
        this._addHueAndSat(control, objects, entity);
=======
            entity.attributes.supported_features |= 0x02;
            entity.attributes.color_temp = entity.attributes.min_mireds; //set min for a start.
>>>>>>> 4066dbe3

            this._addID2entity(temperature.id, entity);
        }
    }

    _addOnOff(control, objects, entity) {
        let state = control.states.find(s => s.id && s.name === 'ON');
        if (!state) {
            state = control.states.find(s => s.id && s.name === 'SET');
        }
        entity.context.STATE = {setId: null, getId: null};
        if (state && state.id) {
            entity.context.STATE.setId = state.id;
            entity.context.STATE.getId = state.id;
            this._addID2entity(state.id, entity);
        } else {
            throw 'No on/off state found.';
        }
    }

    _addHueAndSat(control, objects, entity) {
        const hue = control.states.find(s => s.id && s.name === 'HUE');
        if (hue && hue.id) {
            let sat = control.states.find(s => s.id && s.name === 'SATURATION');
            if (!sat || !sat.id) {
                this.log.error('No saturation id found for ' + hue.id + ' saturation won\'t work.');
                sat = {id: ''};
            }
            const attribute = {
                attribute: 'hs_color',
                getId: hue.id,
                setId: hue.id,
                satId: sat.id,
                getParser: (entity, attr, state) => {
                    state = state || {val: 0};
                    entity.attributes.hs_color[0] = state.val;
                    //need to get & set saturation manually, right?
                    this.adapter.getForeignState(attr.satId, (err, state) =>
                        state ? entity.attributes.hs_color[1] = state.val :
                            this.log.warn('Could not get saturation from ' + attr.satId));
                }
            };

            if (!entity.context.ATTRIBUTES) {
                entity.context.ATTRIBUTES = [];
            }
            entity.context.ATTRIBUTES.push(attribute);
            entity.attributes.supported_features |= 0x10;
            entity.attributes.hs_color = [0,100];

            this._addID2entity(hue.id, entity);
            if (sat.id) {
                this._addID2entity(sat.id, entity);
            }
        }
    }

    _processColorTemperature(id, control, name, room, func, _obj, objects) {
        const entity = this._processCommon(id, name, room, func, _obj, 'light');

        //fill in on/off state id.
        this._addOnOff(control, objects,entity);

        //fill in color temperature stuff.
        this._addColorTemperature(control, objects, entity);

        //if there is a "BRIGHTNESS" control, use it to dim lamp.
        this._addBrightness(control, objects, entity);

        if (!entity.context.COMMANDS) {
            entity.context.COMMANDS = [];
        }
        entity.context.COMMANDS.push({
            service: 'turn_on',
            setId: entity.context.STATE.setId,
            parseCommand: this._parseLightOn.bind(this)
        });

        return [entity];
    }

    _processHue(id, control, name, room, func, _obj, objects) {
        const entity = this._processCommon(id, name, room, func, _obj, 'light');

        //fill in on/off state id.
        this._addOnOff(control, objects, entity);

        //fill in color temperature stuff.
        this._addColorTemperature(control, objects, entity);

        //if there is a "BRIGHTNESS" control, use it to dim lamp.
        this._addBrightness(control, objects, entity);

        //add hue and sat:
        this._addHueAndSat(control, objects, entity);

        if (!entity.context.COMMANDS) {
            entity.context.COMMANDS = [];
        }
        entity.context.COMMANDS.push({
            service: 'turn_on',
            setId: entity.context.STATE.setId,
            parseCommand: this._parseLightOn.bind(this)
        });

        if (id.indexOf('Wolke') >= 0) {
            this.log.debug('Result Entity: ' + JSON.stringify(entity, null, 2));
        }

        return [entity];
    }

    _processDoor(id, control, name, room, func, _obj, objects) {
        const entity = this._processCommon(id, name, room, func, _obj, 'binary_sensor');

        const state = control.states.find(s => s.id && s.name === 'ACTUAL');
        entity.context.STATE = {getId: null};
        entity.attributes.icon = 'mdi:door';
        if (state && state.id) {
            entity.context.STATE.getId = state.id;
            this._addID2entity(state.id, entity);
        }

        return [entity, this._processBattery(control, name, room, func, objects)];
    }

    _processWindow(id, control, name, room, func, _obj, objects) {
        const entity = this._processCommon(id, name, room, func, _obj, 'binary_sensor');

        const state = control.states.find(s => s.id && s.name === 'ACTUAL');
        entity.context.STATE = {getId: null};
        entity.attributes.icon = 'mdi:window-maximize';
        if (state && state.id) {
            entity.context.STATE.getId = state.id;
            this._addID2entity(state.id, entity);
        }

        return [entity, this._processBattery(control, name, room, func, objects)];
    }

    _processBattery(control, name, room, func, objects) {
        const state = control.states.find(s => s.id && s.name === 'LOWBAT');
        if (state && state.id) {
            const entity = this._processCommon(state.id, name, room, func, objects[state.id], 'sensor');
            entity.context.STATE = {getId: state.id};
            entity.context.iobType = 'LOWBAT';
            entity.attributes.icon = 'mdi:battery-alert';
            this._addID2entity(state.id, entity);
            return entity;
        } else {
            return null;
        }
    }

    _processMotion(id, control, name, room, func, _obj, objects) {
        const entity = this._processCommon(id, name, room, func, _obj, 'binary_sensor');

        const state = control.states.find(s => s.id && s.name === 'ACTUAL');
        entity.context.STATE = {getId: null};
        entity.attributes.icon = 'mdi:motion-sensor';
        if (state && state.id) {
            entity.context.STATE.getId = state.id;
            this._addID2entity(state.id, entity);
        }

        return [entity, this._processBattery(control, name, room, func, objects)];
    }

    _processLock(id, control, name, room, func, _obj, objects) {
        const entity = this._processCommon(id, name, room, func, _obj, 'lock');

        let state = control.states.find(s => s.id && s.name === 'SET');
        entity.context.STATE = {setId: null, getId: null};
        entity.attributes.icon = 'mdi:lock-open';
        if (state && state.id) {
            entity.context.STATE.setId = state.id;
            this._addID2entity(state.id, entity);
        }

        state = control.states.find(s => s.id && s.name === 'ACTUAL');
        if (state && state.id) {
            entity.context.STATE.getId = state.id;
            this._addID2entity(state.id, entity);
        }
        return [entity, this._processBattery(control, name, room, func, objects)];
    }

    _processTemperature(id, control, name, room, func, _obj, objects) {
        let entity;
        let state = control.states.find(s => s.id && s.name === 'ACTUAL'); // temperature
        if (state && state.id) {
            entity = this._processCommon(state.id, name, room, func, objects[state.id], 'sensor');
            entity.context.STATE = {getId: state.id};
            this._addID2entity(state.id, entity);
        }

        state = control.states.find(s => s.id && s.name === 'SECOND'); // humidity
        let entityHum;
        if (state && state.id) {
            entityHum = this._processCommon(state.id, name, room, func, objects[state.id], 'sensor');
            entityHum.context.STATE = {getId: state.id};
            entityHum.attributes.icon = 'mdi:mdi-water';
            entityHum.attributes.unit_of_measurement = entityHum.attributes.unit_of_measurement || objects[state.id].common.unit || '%';
            this._addID2entity(state.id, entityHum);
        }

        return [entity, entityHum, this._processBattery(control, name, room, func, objects)];
    }

    _processThermostat(id, control, name, room, func, _obj, objects) {
        // - climate => STATE on/off, attributes: [current_temperature, operation_mode, operation_list, target_temp_step, target_temp_low, target_temp_high, min_temp, max_temp, temperature], commands:
        const entity = this._processCommon(id, name, room, func, _obj, 'climate');

        let state = control.states.find(s => s.id && s.name === 'POWER');
        entity.context.STATE = {setId: null, getId: null};
        entity.attributes.icon = 'mdi:thermostat';

        if (state && state.id) {
            entity.context.STATE.setId = state.id;
            entity.context.STATE.getId = state.id;
            this._addID2entity(state.id, entity);
        }

        // actual temperature
        state = control.states.find(s => s.id && s.name === 'ACTUAL');
        if (state && state.id) {
            entity.context.ATTRIBUTES = entity.context.ATTRIBUTES || [];
            entity.context.ATTRIBUTES.push({attribute: 'current_temperature', getId: state.id});
            this._addID2entity(state.id, entity);
            if (objects[state.id].common && objects[state.id].common.unit) {
                entity.attributes.unit_of_measurement = objects[state.id].common.unit;
            }
        }

        state = control.states.find(s => s.id && s.name === 'SET');
        if (state && state.id) {
            entity.context.ATTRIBUTES = entity.context.ATTRIBUTES || [];
            entity.context.ATTRIBUTES.push({attribute: 'temperature', getId: state.id});
            entity.context.COMMANDS = [{
                service: 'set_temperature',
                setId: state.id,
                parseCommand: (entity, command, data, user) =>
                    new Promise((resolve, reject) =>
                        this.adapter.setForeignState(command.setId, data.service_data.temperature, false, {user}, err =>
                            err ? reject(err) : resolve()))
            }];

            if (objects[state.id].common) {
                if (!entity.attributes.unit_of_measurement && objects[state.id].common.unit) {
                    entity.attributes.unit_of_measurement = objects[state.id].common.unit;
                }
                if (objects[state.id].common.min) {
                    entity.attributes.min_temp = objects[state.id].common.min;
                }
                if (objects[state.id].common.max) {
                    entity.attributes.max_temp = objects[state.id].common.max;
                }
                if (objects[state.id].common.step) {
                    entity.attributes.target_temp_step = objects[state.id].common.step;
                }
            }
            this._addID2entity(state.id, entity);
        }

        // detect second entity => humidity
        let entryHum;
        state = control.states.find(s => s.id && s.name === 'HUMIDITY');
        if (state && state.id) {
            entryHum = this._processCommon(state.id, name, room, func, objects[state.id], 'sensor');
            entryHum.context.STATE = {getId: state.id};
            entryHum.attributes.icon = 'mdi:mdi-water';
            entryHum.attributes.unit_of_measurement = entryHum.attributes.unit_of_measurement || objects[state.id].common.unit || '%';
            this._addID2entity(state.id, entryHum);
        }
        return [entity, entryHum, this._processBattery(control, name, room, func, objects)];
    }

    _iobState2EntityState(id, val, type) {
        type = type || this._ID2entity[id][0].context.type;
        const pos = type.lastIndexOf('.');
        if (pos !== -1) {
            type = type.substring(pos + 1);
        }

        if (type === 'light' || type === 'switch' || type==='input_boolean') {
            return val ? 'on' : 'off';
        } else
        if (type === 'binary_sensor') {
            return val ? 'on' : 'off';
        } else
        if (type === 'lock') {
            return val ? 'unlocked' : 'locked';
        } else
        if (type === 'alarm_control_panel') {
            return val ? 'armed' : 'disarmed';
        } else {
            return val === null || val === undefined ? 'unknown' : val;
        }
    }

    // Process manually created entity
    _processManualEntity(id, _entities, cb) {
        this.adapter.getForeignObject(id, (err, obj) => {
            if (id === this.adapter.namespace + '.control.alarm') {
                obj.common.custom = obj.common.custom || {};
                obj.common.custom[this.adapter.namespace] = obj.common.custom[this.adapter.namespace] || {};
                obj.common.custom[this.adapter.namespace].name = obj.common.custom[this.adapter.namespace].name || 'defaultAlarm';
                obj.common.custom[this.adapter.namespace].entity = 'alarm_control_panel';
            }
            const entityType = obj.common.custom[this.adapter.namespace].entity;
            const name = obj.common.custom[this.adapter.namespace].name || this._generateName(obj, 'en');

            const entity = this._processCommon(id, null, null, null, obj, entityType, entityType + '.' + name);

            entity.context.STATE = {getId: id, setId: id};
            entity.isManual = true;


            if (entityType === 'light') {
                if (obj.common.type === 'number') {
                    entity.attributes.supported_features=1;
                    let iobMaxValue = 100;
                    if (obj.common.max){
                        iobMaxValue = obj.common.max;
                    } else {
                        this.adapter.log.warn(`no max value for light object '${id}' defined -> using fallback max = 100`);
                    }


                    entity.attributes.iob_max = iobMaxValue;

                    //this.adapter.getForeignState

                    this.adapter.getForeignState(id, (err, state) => {
                        entity.attributes.brightness = state.val;
                        entity.context.ATTRIBUTES = [{attribute: 'brightness', getId: id}];
                        entity.context.COMMANDS = [{
                            service: 'turn_on',
                            setId: id,
                            on: iobMaxValue,
                            parseCommand: this._parseCommandDimmer.bind(this)
                        },
                        {
                            service: 'turn_off',
                            setId: id,
                            off: obj.common.min || 0,
                            parseCommand: (entity, command, data, user) =>
                                new Promise((resolve, reject) => {
                                    this.adapter.setForeignState(command.setId, command.off, false, {user}, err => err ? reject(err) : true);
                                    resolve();
                                })
                        }];
                    });
                }
            } else if (entityType === 'camera') {
                entity.context.STATE = {getValue: 'on'};
                entity.context.ATTRIBUTES = [{getId: id, attribute: 'url'}];
                entity.attributes.code_format = 'number';
                entity.attributes.access_token = crypto
                    .createHmac('sha256', (Math.random() * 1000000000).toString())
                    .update(Date.now().toString())
                    .digest('hex');
                entity.attributes.model_name = 'Simulated URL';
                entity.attributes.brand = 'ioBroker';
                entity.attributes.motion_detection = false;
            } else if (entityType === 'alarm_control_panel') {
                // - alarm_control_panel => STATE disarmed/armed/armed_home/armed_away/armed_night/armed_custom_bypass/pending/arming/disarming/triggered, attributes: [code_format], commands: alarm_arm_away, alarm_arm_home, alarm_arm_night, alarm_arm_custom_bypass, alarm_disarm (code will be sent)
                // we support only armed/disarmed
                entity.attributes.code_format = obj.common.custom[this.adapter.namespace].code_format || 'number';
                // the code must be in the object in native as alarm_code
            } else if (entityType === 'input_number') {
                entity.attributes.min  = obj.common.min !== undefined ? obj.common.min : 0;
                entity.attributes.max  = obj.common.max !== undefined ? obj.common.max : 100;
                entity.attributes.step = obj.common.step || 1;
                entity.attributes.mode = obj.common.custom[this.adapter.namespace].mode || 'slider';
                this.adapter.getForeignState(id, (err, state) =>
                    entity.attributes.initial = state.val);
            }
            else if (entityType === 'input_boolean') {
                this.adapter.getForeignState(id, (err, state) =>
                    entity.attributes.initial = this._iobState2EntityState(null, state.val, entityType));
            }
            else if (entityType === 'input_select') {
                if (obj.common.states ) {
                    entity.attributes.options = Object.values(obj.common.states);
                    entity.context.STATE.map = obj.common.states ;
                }
                this.adapter.getForeignState(id, (err, state) => {
                    if (obj.common.states && obj.common.states[state.val]) {
                        entity.attributes.initial = obj.common.states[state.val];
                    }
                });
            }
            else if (entityType === 'switch') {
                entity.context.STATE.setId = id;
                entity.context.STATE.getId = id;
                entity.attributes.icon = 'mdi:light-switch';
                entity.attributes.assumed_state = true;
            }  else if (entityType === 'timer') {
                // - timer => STATE idle/paused/active, attributes: [remaining]
                entity.context.STATE = {getId: null, setId: null}; // will be simulated
                entity.context.lastValue = null;
                entity.attributes.remaining = 0;
                entity.context.ATTRIBUTES = [{
                    attribute: 'remaining',
                    getId: id,
                    setId: id,
                    getParser: function (entity, attr, state) {
                        state = state || {val: null};
                        // - timer => STATE idle/paused/active, attributes: [remaining]
                        // if 0 => timer is off
                        if (!state.val) {
                            entity.state = 'idle';
                        } else if (entity.context.lastValue === null) {
                            entity.state = 'active';
                        } else if (entity.context.lastValue === state.val) {
                            // pause
                            entity.state = 'paused';
                        } else {
                            // active
                            entity.state = 'active';
                        }

                        entity.context.lastValue = state.val;

                        // seconds to D HH:MM:SS
                        if (typeof state.val === 'string' && state.val.indexOf(':') !== -1) {
                            entity.attributes.remaining = state.val;
                        } else {
                            state.val     = parseInt(state.val, 10);
                            const hours   = Math.floor(state.val / 3600);
                            const minutes = Math.floor((state.val % 3600) / 60);
                            const seconds = state.val % 60;
                            entity.attributes.remaining = `${padding(hours)}:${padding(minutes)}:${padding(seconds)}`;
                        }
                    }
                }];
            }
            this.log.debug(`Create manual device: ${entity.entity_id} - ${id}`);

            this._addID2entity(id, entity);

            this._objects[id] = entity;
            cb && cb();
        });
    }

    _processCall(ws, data) {
        if (data.service === 'dismiss') {
            this.log.debug('dismiss ' + data.service_data.notification_id);

            return this._clearNotification(data.service_data.notification_id, () =>
                this._sendResponse(ws, data.id));
        }

        let id = data.service_data.entity_id;

        if (!this._entity2ID[id]) {
            return this.log.warn('Unknown entity: ' + id);
        }
        const user = 'system.user.' + (ws.__auth.username || this.config.defaultUser);

        const entity = this._entity2ID[id];
        id = entity.context.STATE.setId;

        if (entity.context.COMMANDS) {
            const command = entity.context.COMMANDS.find(c => c.service === data.service);
            if (command && command.parseCommand) {
                return command.parseCommand(entity, command, data, user)
                    .then(result => this._sendResponse(ws, data.id, result))
                    .catch(e => this._sendResponse(ws, data.id, {result: false, error: e}));
            }
        }

        if (data.service === 'toggle') {
            this.log.debug('toggle ' + id);

            this.adapter.getForeignState(id, {user}, (err, state) =>
                this.adapter.setForeignState(id, state ? !state.val : true, false, {user}, () =>
                    this._sendResponse(ws, data.id)));
        } else
        if (data.service === 'volume_set') {
            this.log.debug('volume_set ' + id);

            this.adapter.setForeignState(id, data.service_data.value, false, {user}, () =>
                this._sendResponse(ws, data.id));
        } else
        if (data.service === 'trigger' || data.service === 'turn_on' || data.service === 'unlock') {
            this.log.debug(data.service + ' ' + id);

            this.adapter.setForeignState(id, true, false, {user}, () =>
                this._sendResponse(ws, data.id));
        } else
        if (data.service === 'turn_off' || data.service === 'lock') {
            this.log.debug(data.service + ' ' + id);

            this.adapter.setForeignState(id, false, false, {user}, () =>
                this._sendResponse(ws, data.id));
        } else
        if (data.service === 'set_temperature') {
            this.log.debug('set_temperature ' + data.service_data.temperature);

            if (data.service_data.temperature !== undefined) {
                if (entity.context.ATTRIBUTES) {
                    const attr = entity.context.ATTRIBUTES.find(attr => attr.attribute === 'temperature');
                    if (attr) {
                        return this.adapter.setForeignState(attr.setId, data.service_data.temperature, false, {user}, () =>
                            this._sendResponse(ws, data.id));
                    }
                }
            }
            this.log.warn('Cannot find attribute temperature in ' + data.service_data.entity_id);
            this._sendResponse(ws, data.id);
        } else
        if (data.service === 'set_operation_mode') {
            this.log.debug('set_operation_mode ' + data.service_data.operation_mode);

            this.adapter.setForeignState(id, false, false, {user}, () =>
                this._sendResponse(ws, data.id));
        } else
        if (data.service === 'set_page') {
            this.log.debug('set_page ' + JSON.stringify(data.service_data.page));

            if (typeof data.service_data.page === 'object') {
                this.adapter.setState('control.data', {
                    val: data.service_data.page.title,
                    ack: true
                }, () => {
                    /*this.adapter.setState('control.instance', {
                        val: self._instance,
                        ack: true
                    }, () => {*/
                    this.adapter.setState('control.command', {
                        val: 'changedView',
                        ack: true
                    });
                    //});
                });
            }
        } else
        if (data.service.startsWith('set_') && data.service !== 'set_datetime') {
            this.log.debug(data.service + ': ' + id + ' = ' + data.service_data[data.service.substring(4)]);
            // set_value          => service_data.value
            // set_operation_mode => service_data.operation_mode
            // set_temperature    => service_data.temperature
            // set_speed          => service_data.speed

            this.adapter.setForeignState(id, data.service_data[data.service.substring(4)], false, {user}, () =>
                this._sendResponse(ws, data.id));
        } else
        if (data.service === 'volume_mute') {
            this.log.debug('volume_mute ' + id + ' = ' + data.service_data.is_volume_muted);
            // volume_mute        => service_data.is_volume_muted

            this.adapter.setForeignState(id, data.service_data.is_volume_muted, false, {user}, () =>
                this._sendResponse(ws, data.id));
        } else
        if (data.service.startsWith('select_option')) {
            this.log.debug(data.service + ': ' + id + ' = ' + data.service_data[data.service.substring(7)]);
            //get list of options;
            this.adapter.getForeignObject(id, (err, obj) => {
                if (obj.common.states) {
                    const valToState = Object.keys(obj.common.states).find(key => obj.common.states[key] === data.service_data.option);
                    this.adapter.setForeignState(id, valToState, false, {user}, () =>
                        this._sendResponse(ws, data.id));
                }
            });
            //this.adapter.setForeignState(id, data.service_data[data.service.substring(7)], false, {user}, () =>
            //    this._sendResponse(ws, data.id));
        } else
        if (data.service.startsWith('select_')) {
            this.log.debug(data.service + ': ' + id + ' = ' + data.service_data[data.service.substring(7)]);
            // select_option      => service_data.option
            // select_source      => service_data.source

            this.adapter.setForeignState(id, data.service_data[data.service.substring(7)], false, {user}, () =>
                this._sendResponse(ws, data.id));
        } else
        if (data.service.startsWith('alarm_')) {
            //  alarm_arm_away, alarm_arm_home, alarm_arm_night, alarm_arm_custom_bypass, alarm_disarm (code will be sent)
            this.log.debug(data.service + ': ' + id + ' = ' + data.service_data.code ? 'XXX' : 'none');
            this.adapter.getForeignObject(id, (err, obj) => {
                if (obj.native.alarm_code && obj.native.alarm_code.toString() !== data.service_data.code.toString()) {
                    this._sendResponse(ws, data.id, {result: false, error: 'invalid code'});
                } else {
                    this.log.warn(`No code is defined! To provide the code add to object ${id} native.alarm_code with desired code`);
                    this.adapter.setForeignState(id, data.service.startsWith('alarm_arm'), false, {user}, () =>
                        this._sendResponse(ws, data.id));
                }
            });
        } else {
            this.log.warn('Unknown service: ' + data.service + ' (' + JSON.stringify(data) + ')');
            // close_cover, open_cover
            // set_datetime       => service_data.date, service_data.time

            //{'id": 21, "type": "result", "success": false, "error": {"code": "not_found", "message": "Service not found."}}
            ws.send(JSON.stringify({id, type: 'result', success: false, error: {code: 'not_found', message: 'Service not found.'}}));
        }
    }

    _getAllStates(cb) {
        const entity = this._entities.find(e => e.state === undefined);
        if (!entity) {
            cb && cb();
        } else {
            let count = 0;
            entity.state = 'unknown';
            if (entity.context.STATE && entity.context.STATE.getId) {
                count++;
                this.adapter.getForeignState(entity.context.STATE.getId, {user: 'system.user.' + this.config.defaultUser}, (err, state) => {
                    if (state) {
                        entity.state = this._iobState2EntityState(entity.context.STATE.getId, state.val);
                        try {
                            entity.last_changed = new Date(state.lc).toISOString();
                        } catch (e) {
                            this.adapter.log.warn(`Invalid last changed for ${entity.context.STATE.getId}`);
                        }
                        try {
                            entity.last_updated = new Date(state.ts).toISOString();
                        } catch (e) {
                            this.adapter.log.warn(`Invalid timestamp for ${entity.context.STATE.getId}`);
                        }
                    } else {
                        entity.state = 'unknown';
                        try {
                            entity.last_changed = new Date().toISOString();
                        } catch (e) {
                            this.adapter.log.warn(`Invalid last changed for ${entity.context.STATE.getId}`);
                        }
                        entity.last_updated = entity.last_changed;
                    }

                    !--count && setImmediate(() => this._getAllStates(cb));
                });
            } else if (entity.context.type === 'switch') {
                entity.state = 'off';
            } else if (entity.context.STATE.getValue !== undefined) {
                entity.state = entity.context.STATE.getValue;
            } else if (entity.context.type === 'climate') {
                entity.state = 'on';
            }

            if (entity.context.ATTRIBUTES) {
                const ids = entity.context.ATTRIBUTES.map(entry => entry.getId || '');
                count++;
                this.adapter.getForeignStates(ids, (err, states) => {

                    if (ids && ids.length) {
                        entity.attributes = entity.attributes || {};
                        ids.forEach((id, i) => {
                            const attribute = entity.context.ATTRIBUTES[i].attribute;
                            if (entity.context.ATTRIBUTES[i].getParser) {
                                entity.context.ATTRIBUTES[i].getParser(entity, entity.context.ATTRIBUTES[i], states[id]);
                            } else
                            if (states[id] && states[id].val !== undefined) {
                                this.setJsonAttribute(entity.attributes, attribute, this._iobState2EntityState(null, states[id].val, attribute), this.log);
                            } else {
                                this.setJsonAttribute(entity.attributes, attribute, 'unknown', this.log);
                            }

                            if (attribute === 'remaining' && entity.context.type === 'timer') {
                                if (!states[id].val) {
                                    entity.state = 'idle';
                                } else {
                                    entity.state = 'active';
                                }
                                entity.context.lastValue = states[id].val;
                            }
                        });
                    }

                    !--count && setImmediate(() => this._getAllStates(cb));
                });
            }

            !count && setImmediate(() => this._getAllStates(cb));
        }
    }

    onStateChange(id, state) {
        if (state) {
            if (id === this.adapter.namespace + '.control.shopping_list') {
                return this._sendUpdate('shopping_list_updated');
            } else if (id === this.adapter.namespace + '.notifications.list') {
                return this._sendUpdate('persistent_notifications_updated');
            } else if (id === this.adapter.namespace + '.notifications.add') {
                return !state.ack &&
                    this.addNotification(state.val, () =>
                        this._sendUpdate('persistent_notifications_updated'));
            } else if (id === this.adapter.namespace + '.notifications.clear') {
                return !state.ack &&
                    this._clearNotification(state.val, () =>
                        this._sendUpdate('persistent_notifications_updated'));
            } else if (id === this.adapter.namespace + '.conversation') {
                if (state.ack) {
                    // send answer to conversation dialog
                    this._wss && this._wss.clients.forEach(client => {
                        if (client.__conversations && client.readyState === WebSocket.OPEN) {

                            Object.keys(client.__conversations).forEach(conversation_id => {
                                client.__conversations[conversation_id].timer && clearTimeout(client.__conversations[conversation_id].timer);

                                const answer = {
                                    id: client.__conversations[conversation_id].id,
                                    type: 'result',
                                    success: true,
                                    result: {
                                        speech: {
                                            plain: {
                                                speech: state.val,
                                                extra_data: null
                                            }
                                        },
                                        card: {}
                                    }
                                };
                                client.send(JSON.stringify(answer));
                            });
                        }
                    });
                }
            }
        }

        const changedStates = {};
        this._wss && this._wss.clients.forEach(client => {
            if (client.__templates && client.readyState === WebSocket.OPEN) {
                client.__templates.forEach(t => {
                    if (t.ids.includes(id)) {
                        const _state = state || {val: null};
                        if (changedStates[id] || (this.templateStates[id] && this.templateStates[id].val !== _state.val)) {
                            this.templateStates[id] = _state;
                            changedStates[id] = true;
                            const event = {
                                id: t.id,
                                type: 'event',
                                event: {
                                    result: bindings.formatBinding(t.template, this.templateStates)
                                }
                            };
                            client.send(JSON.stringify(event));
                        }
                    }
                });
            }
        });

        const entities = this._ID2entity[id];
        if (entities) {
            entities.forEach(entity => {
                if (state) {
                    // {id: 2, type: "event", "event": {"event_type": "state_changed", "data": {"entity_id": "sun.sun", "old_state": {"entity_id": "sun.sun", "state": "above_horizon", "attributes": {"next_dawn": "2019-05-17T02:57:08+00:00", "next_dusk": "2019-05-16T19:44:32+00:00", "next_midnight": "2019-05-16T23:21:40+00:00", "next_noon": "2019-05-17T11:21:38+00:00", "next_rising": "2019-05-17T03:36:58+00:00", "next_setting": "2019-05-16T19:04:54+00:00", "elevation": 54.81, "azimuth": 216.35, "friendly_name": "Sun"}, "last_changed": "2019-05-16T09:09:53.424242+00:00", "last_updated": "2019-05-16T12:46:30.001390+00:00", "context": {id: "05356b1a7df54b2f939d3c7f8a3e05b4", "parent_id": null, "user_id": null}}, "new_state": {"entity_id": "sun.sun", "state": "above_horizon", "attributes": {"next_dawn": "2019-05-17T02:57:08+00:00", "next_dusk": "2019-05-16T19:44:32+00:00", "next_midnight": "2019-05-16T23:21:40+00:00", "next_noon": "2019-05-17T11:21:38+00:00", "next_rising": "2019-05-17T03:36:58+00:00", "next_setting": "2019-05-16T19:04:54+00:00", "elevation": 54.71, "azimuth": 216.72, "friendly_name": "Sun"}, "last_changed": "2019-05-16T09:09:53.424242+00:00", "last_updated": "2019-05-16T12:47:30.000414+00:00", "context": {id: "e738dc26af1d48b4964c6d9805179595", "parent_id": null, "user_id": null}}}, "origin": "LOCAL", "time_fired": "2019-05-16T12:47:30.000414+00:00", "context": {id: "e738dc26af1d48b4964c6d9805179595", "parent_id": null, "user_id": null}}}
                    if (entity.context.STATE.getId === id) {
                        try {
                            entity.last_changed = new Date(state.lc).toISOString();
                        } catch (e) {
                            this.adapter.log.warn(`Invalid last changed for ${entity.context.STATE.getId}`);
                        }
                        try {
                            entity.last_updated = new Date(state.ts).toISOString();
                        } catch (e) {
                            this.adapter.log.warn(`Invalid timestamp for ${entity.context.STATE.getId}`);
                        }

                        if (entity.context.STATE.getParser) {
                            entity.context.STATE.getParser(entity, 'state', state);
                        } else {
                            if (entity.context.type === 'light' && typeof (state.val) === 'number') {
                                // is dimmer
                                entity.attributes.brightness = state.val * 255 / entity.attributes.iob_max;
                            } else if (entity.context.type === 'input_select') {
                                if (entity.context.STATE.map) {
                                    entity.attributes.initial = this._iobState2EntityState(id, entity.context.STATE.map[state.val]);
                                    entity.state = this._iobState2EntityState(id, entity.context.STATE.map[state.val]);
                                }
                            } else {
                                entity.state = this._iobState2EntityState(id, state.val);
                            }
                        }
                    } else
                    if (entity.context.ATTRIBUTES) {
                        const attr = entity.context.ATTRIBUTES.find(e => e.getId === id);
                        if (attr) {
                            try {
                                entity.last_changed = new Date(state.lc).toISOString();
                            } catch (e) {
                                this.adapter.log.warn(`Invalid last changed for ${attr.getId}`);
                            }
                            try {
                                entity.last_updated = new Date(state.ts).toISOString();
                            } catch (e) {
                                this.adapter.log.warn(`Invalid timestamp for ${attr.getId}`);
                            }

                            if (attr.getParser) {
                                attr.getParser(entity, attr, state);
                            } else {
                                if (entity.context.type === 'light' && typeof(state.val) === 'number'){
                                    // is dimmer
                                    this.setJsonAttribute(entity.attributes, attr.attribute, this._iobState2EntityState(null,  state.val * 255 / entity.attributes.iob_max, attr.attribute), this.log);
                                } else {
                                    this.setJsonAttribute(entity.attributes, attr.attribute, this._iobState2EntityState(null, state.val, attr.attribute), this.log);
                                }
                            }
                        } else {
                            return;
                        }
                    }
                }

                let time_fired;

                try {
                    time_fired = new Date(state ? state.ts : undefined).toISOString();
                } catch (e) {
                    time_fired = new Date().toISOString();
                }
                const t = {
                    type: 'event',
                    event: {
                        event_type: 'state_changed',
                        data: {
                            entity_id: entity.entity_id,
                            new_state: entity
                        },
                        origin: 'LOCAL',
                        time_fired
                    }
                };

                this._entities.map(obj => entity.entity_id === obj.entity_id ? entity : obj);
                //moved update of _entities here because entity variable gets undefined after the _wss call below...

                this._wss.clients.forEach(ws => {
                    if (ws._subscribes && ws._subscribes.state_changed) {
                        ws._subscribes.state_changed.forEach(id => {
                            t.id = id;
                            ws.send(JSON.stringify(t));
                        });
                    }
                });

            });
        }
    }

    // ------------------------------- END OF CONVERTERS ---------------------------------------- //

    _processIobState(ids, objects, id, roomName, funcName, result) {
        if (!id) {
            return;
        }

        let friendlyName = this._getSmartName(objects, id);
        if (typeof friendlyName === 'object' && friendlyName) {
            friendlyName = friendlyName[this.lang] || friendlyName.en;
        }

        if (friendlyName === 'ignore' || friendlyName === false) {
            return;
        }

        if (!friendlyName && !roomName && !funcName) {
            return;
        }

        try {
            // try to detect device
            const options = {
                objects:            objects,
                id:                 id,
                _keysOptional:      ids,
                _usedIdsOptional:   this.usedIds
            };
            const controls = this.detector.detect(options);
            if (controls) {
                controls.forEach(control => {
                    if (this.converter[control.type]) {
                        const entities = this.converter[control.type](id, control, friendlyName, roomName, funcName, objects[id], objects);
                        // converter could return one ore more devices as array
                        if (entities && entities.length) {
                            // iterate through entities
                            entities.forEach(entity => {
                                if (!entity) return;

                                const _entity = result.find(e => e.entity_id === entity.entity_id);
                                if (_entity) {
                                    console.log('Duplicates found for ' + entity.entity_id);
                                    return;
                                }

                                result.push(entity);

                                if (entity.context.STATE) {
                                    if (entity.context.STATE.getId) {
                                        this._objects[entity.context.STATE.getId] = objects[entity.context.STATE.getId];
                                    }
                                    if (entity.context.STATE.setId && entity.context.STATE.setId !== entity.context.STATE.getId) {
                                        this._objects[entity.context.STATE.setId] = objects[entity.context.STATE.setId];
                                    }
                                }
                                if (entity.context.ATTRIBUTES) {
                                    entity.context.ATTRIBUTES.forEach(attr => {
                                        if (attr.getId) {
                                            this._objects[attr.getId] = objects[attr.getId];
                                        }
                                        if (attr.setId && attr.getId !== attr.setId) {
                                            this._objects[attr.setId] = objects[attr.setId];
                                        }
                                    });
                                }

                                this.adapter.log.debug('[Type-Detector] Created auto device: ' + entity.entity_id + ' - ' + control.type + ' - ' + id);
                            });
                        }
                    } else {
                        this.adapter.log.debug('[Type-Detector] device ' + control.states.find(e => e.id).id + ' - ' + control.type + ' - ' + id + ' is not yet supported');
                    }
                });
            } else {
                console.log(`[Type-Detector] Nothing found for ${options.id}`);
            }
        } catch (e) {
            this.adapter.log.error('[Type-Detector] Cannot process "' + id + '": ' + e + ' stack: ' + e.stack);
            throw e;
        }
    }

    _updateDevices() {
        return this._readObjects()
            .then(data => {
                const {objects, enums} = data;
                const ids    = Object.keys(objects);

                this.enums   = [];
                this.enums   = [];
                this.usedIds = [];
                this.keys    = [];

                ids.sort();

                // Build overlap from rooms and functions
                const rooms = [];
                const funcs = [];
                // let smartName;
                Object.keys(enums).forEach(id => {
                    // smartName = this._getSmartName(enums[id]);
                    if (id.match(/^enum\.rooms\./)/*     && smartName !== 'ignore' && smartName !== false*/) {
                        rooms.push(id);
                    } else
                    if (id.match(/^enum\.functions\./)/* && smartName !== 'ignore' && smartName !== false*/) {
                        funcs.push(id);
                    }
                });

                const result = [];
                const roomNames = {};
                funcs.forEach(funcId => {
                    const func = enums[funcId];
                    if (!func.common || !func.common.members || typeof func.common.members !== 'object' || !func.common.members.length) return;

                    // Get the name of function (with language and if name is empty)
                    let funcName = this._getSmartName(func);
                    funcName = funcName || func.common.name;

                    if (funcName && typeof funcName === 'object') funcName = funcName[this.lang] || funcName.en;

                    if (!funcName) {
                        funcName = funcId.substring('enum.functions.'.length);
                        funcName = funcName[0].toUpperCase() + funcName.substring(1);
                    }

                    func.common.members.forEach(id => {
                        rooms.forEach(roomId => {
                            const room = enums[roomId];
                            if (!room.common || !room.common.members || typeof func.common.members !== 'object' || !room.common.members.length) return;

                            // If state or channel is in some room and in some function
                            const pos = room.common.members.indexOf(id);
                            if (pos !== -1) {
                                // find name for room if not found earlier
                                if (!roomNames[roomId]) {
                                    // Get the name of function (with language and if name is empty)
                                    let roomName = this._getSmartName(room);
                                    roomName = roomName || room.common.name;
                                    if (roomName && typeof roomName === 'object') roomName = roomName[this.lang] || roomName.en;
                                    if (!roomName) {
                                        roomName = roomId.substring('enum.rooms.'.length);
                                        roomName = roomName[0].toUpperCase() + roomName.substring(1);
                                    }
                                    roomNames[roomId] = roomName;
                                }

                                this._processIobState(ids, objects, id, roomNames[roomId], funcName, result);
                            }
                        });
                    });
                });

                this.usedIds = null;
                this.keys    = null;

                result.forEach(entity => this.adapter.log.debug(`AUTO Device detected: ${entity.context.id} => ${entity.context.type}`));

                return result;
            });
    }

    _readObjects() {
        return new Promise(resolve => {
            this.adapter.objects.getObjectView('system', 'state', {}, (err, _states) => {
                this.adapter.objects.getObjectView('system', 'channel', {}, (err, _channels) => {
                    this.adapter.objects.getObjectView('system', 'device', {}, (err, _devices) => {
                        this.adapter.objects.getObjectView('system', 'enum', {}, (err, _enums) => {
                            const objects = {};
                            const enums = {};
                            if (_devices && _devices.rows) {
                                for (let i = 0; i < _devices.rows.length; i++) {
                                    if (_devices.rows[i].value && _devices.rows[i].value._id && !ignoreIds.find(reg => reg.test(_devices.rows[i].value._id))) {
                                        objects[_devices.rows[i].value._id] = _devices.rows[i].value;
                                    }
                                }
                            }
                            if (_channels && _channels.rows) {
                                for (let i = 0; i < _channels.rows.length; i++) {
                                    if (_channels.rows[i].value && _channels.rows[i].value._id && !ignoreIds.find(reg => reg.test(_channels.rows[i].value._id))) {
                                        objects[_channels.rows[i].value._id] = _channels.rows[i].value;
                                    }
                                }
                            }
                            if (_states && _states.rows) {
                                for (let i = 0; i < _states.rows.length; i++) {
                                    if (_states.rows[i].value && _states.rows[i].value._id && !ignoreIds.find(reg => reg.test(_states.rows[i].value._id))) {
                                        objects[_states.rows[i].value._id] = _states.rows[i].value;
                                    }
                                }
                            }
                            if (_enums && _enums.rows) {
                                for (let i = 0; i < _enums.rows.length; i++) {
                                    if (_enums.rows[i].value && _enums.rows[i].value._id) {
                                        enums[_enums.rows[i].value._id] = _enums.rows[i].value;
                                        objects[_enums.rows[i].value._id] = _enums.rows[i].value;
                                    }
                                }
                            }
                            resolve({objects, enums});
                        });
                    });
                });
            });
        });
    }

    __getObjectName(obj, _lang) {
        _lang = _lang || this.lang;

        if (obj.common && obj.common.name) {
            if (typeof obj.common.name === 'object') {
                if (obj.common.name[_lang] || obj.common.name.en) {
                    return obj.common.name[_lang] || obj.common.name.en;
                } else {
                    const lang = Object.keys(obj.common.name).find(lang => obj.common.name[lang]);
                    if (obj.common.name[lang]) {
                        return obj.common.name[lang];
                    } else {
                        return obj._id;
                    }
                }
            } else {
                return obj.common.name;
            }
        } else {
            return obj._id;
        }
    }

    _getObjectName(obj, __lang) {
        const objName = this.__getObjectName(obj, __lang);
        const pinyinObjNameObj = pinyin(objName, {style: pinyin.STYLE_TONE2});
        if (typeof pinyinObjNameObj === 'object' && pinyinObjNameObj.length > 1) {
            // Found Chinese word.
            // "Chinese中文" => [ [ 'Chinese' ], [ 'zhong1' ], [ 'wen2' ] ]
            let pinyinObjName = '';
            for (let i = 0; i < pinyinObjNameObj.length; i++) {
                if (typeof pinyinObjNameObj[i] === 'object') {
                    pinyinObjName += pinyinObjNameObj[i][0];
                }
            }
            return pinyinObjName;
        }
        // No Chinese word found, return origin object name
        return objName;
    }

    _generateName(obj, lang) {
        return this._getObjectName(obj, lang).replace(/[^-._\w0-9А-Яа-яÄÜÖßäöü]/g, '_');
    }

    _processEntities(ids, cb, _entities) {
        _entities = _entities || [];
        if (!ids || !ids.length) {
            cb && cb(_entities);
        } else {
            const id = ids.shift();
            this._processManualEntity(id, _entities, () =>
                setImmediate(() => this._processEntities(ids, cb, _entities)));
        }
    }

    // set as resources the custom cards
    _listFiles(cb) {
        this.adapter.readDir(this.adapter.namespace, '/cards/', (err, list) => {
            if (list.length) {
                const config = JSON.parse(JSON.stringify(this._getLayoutConfig()));

                config.resources = list.map(file => {
                    const pos = file.file.lastIndexOf('.');
                    const type = file.file.substring(pos + 1).toLowerCase();
                    this.log.debug('Add custom cards: ' + file.file + ' as ' + type);
                    return {
                        type: type === 'js' ? 'module' : type,
                        url: '/cards/' + file.file
                    };
                });

                this._setLayoutConfig(config);
            }
            cb && cb();
        });
    }

    _flatJSON(obj, entities) {
        Object.keys(obj).forEach(key => {
            if (obj[key] instanceof Object) {
                this._flatJSON(obj[key], entities);
            } else {
                if (key === 'entity') {
                    entities.indexOf(obj[key]) === -1 && entities.push(obj[key]);
                }
            }
        });
    }

    _manageSubscribesFromConfig() {
        const entities = [];

        if (this._lovelaceConfig.views) {
            // iterate trough all objects to get all nested entities Ids
            this._flatJSON(this._lovelaceConfig.views, entities);
        }

        // this._lovelaceConfig.views && this._lovelaceConfig.views.forEach(view =>
        //     view.cards && view.cards.forEach(card => {
        //         card.entity && entities.indexOf(card.entity) === -1 && entities.push(card.entity);
        //         if (card.entities) {
        //             if (card.entities instanceof Array) {
        //                 card.entities.forEach(subCard => subCard.entity && entities.indexOf(subCard.entity) === -1 && entities.push(subCard.entity));
        //             } else
        //             if (typeof card.entities === 'string') {
        //                 entities.indexOf(card.entities) === -1 && entities.push(card.entities);
        //             }
        //         }
        //     }));

        let ids = [];
        entities.forEach(entityId => {
            const entity = this._entity2ID[entityId];
            if (!entity) {
                return;
            }
            if (entity.context.STATE && entity.context.STATE.getId && ids.indexOf(entity.context.STATE.getId) === -1) {
                ids.push(entity.context.STATE.getId);
            }
            if (entity.context.ATTRIBUTES) {
                entity.context.ATTRIBUTES.forEach(attr => {
                    if (attr.getId && ids.indexOf(attr.getId) === -1) {
                        ids.push(attr.getId);
                    }
                });
            }
        });

        // check all sockets
        this._wss && this._wss.clients.forEach(client =>
            client.__templates && client.__templates.forEach(t => ids = ids.concat(t.ids)));

        const deleted = this._subscribed.filter(id => ids.indexOf(id) === -1);

        // unsubscribe
        deleted.forEach(id => {
            this.log.debug('IoB UnSubscribe on ' + id);
            this.adapter.unsubscribeForeignStates(id);
            const pos = this._subscribed.indexOf(id);
            this._subscribed.splice(pos, 1);
        });

        // subscribe
        ids.forEach(id => {
            if (this._subscribed.indexOf(id) === -1) {
                this._subscribed.push(id);
                this.adapter.subscribeForeignStates(id);
                this.log.debug('IoB Subscribe on ' + id);
            }
        });
    }

    _renderIndex() {
        if (this._indexHtml) {
            return this._indexHtml;
        }
        const text = fs.readFileSync(getRootPath() + 'index.html').toString('utf-8');
        const lines = text.split('\n');
        const nLines = [];
        let template = false;
        let style = false;
        for (let i = 0; i < lines.length; i++) {
            if (lines[i].trim().match(/^{%/)) {
                template = !template;
                continue;
            } else
            if (!style && lines[i].trim().match(/<style>/)) {
                style = true;
                nLines.push(lines[i]);
                nLines.push(fs.readFileSync(__dirname + '/../assets/style.css').toString('utf-8'));
                continue;
            } else
            if (lines[i].trim().match(/<\/body>/)) {
                const hideScript = [];
                /*if (this.config.hideHeader) {
                    hideScript.push('hideHeader();');
                }*/
                if (this.config.auth === false) {
                    hideScript.push('window.hassNoAuth = "NO_AUTH";');
                    hideScript.push('window.__tokenCache = {tokens: undefined, writeEnabled: false};');
                }
                nLines.push('<script>\n' + fs.readFileSync(__dirname + '/../assets/index.js').toString('utf-8') + hideScript.join('\n') + '\n</script>');
            }
            if (template) {
                continue;
            }
            nLines.push(lines[i]);
        }
        this._indexHtml = nLines.join('\n');
        this._indexHtml = this._indexHtml.replace(/{{ no_auth }}/g, '1'); // deprecated
        this._indexHtml = this._indexHtml.replace(/{{ use_oauth }}/g, '0');  // deprecated
        this._indexHtml = this._indexHtml.replace(/{{ theme_color }}/g, this._renderManifest().theme_color);  // deprecated
        this._indexHtml = this._indexHtml.replace(/#THEMEC/g, this._renderManifest().theme_color);
        return this._indexHtml;
    }

    _renderManifest() {
        let lang = 'en-US';
        if (this.lang === 'ru') {
            lang = 'ru-RU';
        } else
        if (this.lang === 'de') {
            lang = 'de-DE';
        }

        return {
            background_color: '#FFFFFF',
            description: 'Open-source home automation platform running on Node.js.',
            dir: 'ltr',
            display: 'standalone',
            icons: [
                {
                    sizes: '192x192',
                    src: '/static/icons/favicon-192x192.png',
                    type: 'image/png'
                },
                {
                    sizes: '384x384',
                    src: '/static/icons/favicon-384x384.png',
                    type: 'image/png'
                },
                {
                    sizes: '512x512',
                    src: '/static/icons/favicon-512x512.png',
                    type: 'image/png'
                },
                {
                    sizes: '1024x1024',
                    src: '/static/icons/favicon-1024x1024.png',
                    type: 'image/png'
                }
            ],
            lang,
            name: 'ioBroker',
            short_name: 'IoB',
            start_url: '/?homescreen=1',
            theme_color: '#03A9F4'
        };
    }

    _renderAuthorize() {
        let html = fs.readFileSync(getRootPath() + 'authorize.html').toString('utf-8');
        html = html.replace(/Home Assistant/g, 'ioBroker');
        return html;
    }

    _getConfig() {
        const tzone = jstz.determine().name();
        //this.log.debug("tz:" + tzone);
        return {
            latitude: parseFloat(this.systemConfig.latitude),
            longitude: parseFloat(this.systemConfig.longitude),
            elevation: 0,
            unit_system: {
                length: 'km',
                mass: 'g',
                pressure: 'mmHg',
                temperature: '\u00b0C',
                volume: 'L'
            },
            language: this.systemConfig.language,
            location_name: 'Home',
            time_zone: tzone,
            components: [
                'lovelace', 'conversation'
            ],
            version: VERSION
        };
    }

    _getThemes() {
        if (!this._themes) {
            try {
                this._themes = yaml.safeLoad(this.config.themes || '') || {};
            } catch (e) {
                this.log.error('Cannot parse themes: ' + e);
                this._themes = {};
            }
        }

        return {
            themes: this._themes,
            default_theme: this.config.defaultTheme || 'default'
        };
    }

    getHassStates() {
        // parse config for entity_ids
        return this._entities;

        /*return [
            {
                "entity_id": "sun.sun",
                "state": "above_horizon",
                "attributes": {
                    "next_dawn": "2019-05-17T02:57:08+00:00",
                    "next_dusk": "2019-05-16T19:44:32+00:00",
                    "next_midnight": "2019-05-16T23:21:40+00:00",
                    "next_noon": "2019-05-17T11:21:38+00:00",
                    "next_rising": "2019-05-17T03:36:58+00:00",
                    "next_setting": "2019-05-16T19:04:54+00:00",
                    "elevation": 54.81,
                    "azimuth": 216.35,
                    "friendly_name": "Sun"
                },
                "last_changed": "2019-05-16T09:09:53.424242+00:00",
                "last_updated": "2019-05-16T12:46:30.001390+00:00",
                "context": {id: "05356b1a7df54b2f939d3c7f8a3e05b4", "parent_id": null, "user_id": null}
            },
            {
                "entity_id": "zone.home",
                "state": "zoning",
                "attributes": {
                    "hidden": true,
                    "latitude": 50.1155,
                    "longitude": 8.6842,
                    "radius": 100,
                    "friendly_name": "Home",
                    "icon": "mdi:home"
                },
                "last_changed": "2019-05-16T09:09:53.425218+00:00",
                "last_updated": "2019-05-16T09:09:53.425218+00:00",
                "context": {id: "42760245d5a84438a4e2989bd39d31ef", "parent_id": null, "user_id": null}
            },
            {
                "entity_id": "sensor.yr_symbol",
                "state": "unknown",
                "attributes": {
                    "attribution": "Weather forecast from met.no, delivered by the Norwegian Meteorological Institute.",
                    "friendly_name": "yr Symbol",
                    "entity_picture": "https://api.met.no/weatherapi/weathericon/1.1/?symbol=None;content_type=image/png"
                },
                "last_changed": "2019-05-16T09:10:06.702562+00:00",
                "last_updated": "2019-05-16T09:10:06.702562+00:00",
                "context": {id: "ce038a425b484d27945e375ca2145ce9", "parent_id": null, "user_id": null}
            },
            {
                "entity_id": "group.all_devices",
                "state": "unknown",
                "attributes": {
                    "entity_id": [],
                    "order": 0,
                    "auto": true,
                    "friendly_name": "all devices",
                    "hidden": true
                },
                "last_changed": "2019-05-16T09:10:06.710375+00:00",
                "last_updated": "2019-05-16T09:10:06.710375+00:00",
                "context": {id: "ec4352089b944195a6b2de382fbd5b02", "parent_id": null, "user_id": null}
            },
            {
                "entity_id": "person.admin",
                "state": "unknown",
                "attributes": {
                    "editable": true,
                    id: "c110b265fd8b460d89f8b184e39c622c",
                    "user_id": "4e645b6d65ea4473b31a69d685781a17",
                    "friendly_name": "Admin"
                },
                "last_changed": "2019-05-16T09:10:07.335375+00:00",
                "last_updated": "2019-05-16T09:10:07.769945+00:00",
                "context": {id: "d9cf0d3c16974a04a1363e9c726cef55", "parent_id": null, "user_id": null}
            }
        ];*/
    }

    onCards(req, res) {
        let file = req.url;
        const pos = req.url.indexOf('?');
        if (pos !== -1) {
            file = file.substring(0, pos);
        }
        this.adapter.readFile(this.adapter.namespace, file, {user: 'system.user.' + this.config.defaultUser}, (err, data) => {
            if (data) {
                const pos = file.lastIndexOf('.');
                res.setHeader('content-type', (mime.getType || mime.lookup).call(mime, file.substring(pos + 1).toLowerCase()));
                res.send(data);
            } else {
                res.status(404).send('File not found');
            }
        });
    }

    onCustomUI(req, res) {
        let file = req.url;
        const pos = req.url.indexOf('?');
        if (pos !== -1) {
            file = file.substring(0, pos);
        }
        this.adapter.readFile(this.adapter.namespace, file.replace('/local/custom_ui/', '/cards/'), {user: 'system.user.' + this.config.defaultUser}, (err, data) => {
            if (data) {
                const pos = req.url.lastIndexOf('.');
                res.setHeader('content-type', (mime.getType || mime.lookup).call(mime, file.substring(pos + 1).toLowerCase()));
                res.send(data);
            } else {
                res.status(404).send('File not found');
            }
        });
    }

    _init() {
        const upload = multer();

        this._listFiles();

        this.adapter.subscribeForeignObjects('*');

        //this._app.use(bodyParser.json());
        this._app.use(bodyParser.urlencoded({ extended: false }));

        // on http://localhost:3000/auth/authorize?response_type=code&client_id=http%3A%2F%2Flocalhost%3A3000%2F&redirect_uri=http%3A%2F%2Flocalhost%3A3000%2Flovelace%3Fauth_callback%3D1&state=eyJoYXNzVXJsIjoiaHR0cDovL2xvY2FsaG9zdDozMDAwIiwiY2xpZW50SWQiOiJodHRwOi8vbG9jYWxob3N0OjMwMDAvIn0%3D
        this._app.get('/auth/authorize', (req, res) => {
            res.setHeader('location', '/frontend_es5/authorize.html' + req.url.replace(/^\//, '').replace(/^auth\/authorize/, ''));
            res.status(302).send();
        });

        this._app.use('/auth/providers', (req, res) =>
            res.json([{id: null, name: 'ioBroker Local', type: 'iobroker'}]));

        this._app.post('/auth/login_flow', (req, res) => {
            console.log('/auth/login_flow' + JSON.stringify(req.query) + JSON.stringify(req.body));

            generateRandomToken((_err, token) => {
                this._auth_flows[token] = {
                    ts: Date.now()
                };
                res.json({
                    data_schema: [
                        {name: 'username', type: 'string'},
                        {name: 'password', type: 'string'}
                    ],
                    description_placeholders: null,
                    errors: {},
                    flow_id: token,
                    handler: ['iobroker', null],
                    step_id: 'init',
                    type: 'form'
                });
            });
        });

        this._app.post('/auth/login_flow/:id', (req, res) => {
            if (!this._auth_flows[req.params.id] || Date.now() - this._auth_flows[req.params.id].ts > TIMEOUT_PASSWORD_ENTER) {
                return res.status(501).json({error: 'session expired'});
            }

            let s = '';
            req.on('data', d => s += d.toString());
            req.on('end', () => {
                try {
                    s = JSON.parse(s);
                } catch (_) {
                    this.log.warn('Cannot parse with data: ' + s);
                }
                console.log('/auth/login_flow/:id' + JSON.stringify(req.query) + JSON.stringify(req.param));

                this.adapter.checkPassword(s.username, s.password, result => {
                    if (result) {
                        generateRandomToken((_err, auth_code) => {
                            this._auth_flows[req.params.id].auth_code = auth_code;
                            this._auth_flows[req.params.id].client_id = s.client_id;
                            this._auth_flows[req.params.id].username  = s.username;
                            this._auth_flows[req.params.id].ts        = Date.now();

                            res.json({
                                description: null,
                                description_placeholders: null,
                                flow_id:    req.params.id,
                                handler:    ['iobroker', null],
                                result:     auth_code, // auth code
                                title:      'ioBroker Local',
                                type:       'create_entry',
                                version:    1
                            });
                        });
                    } else {
                        res.status(401).json({error: 'Invalid username or password'});
                    }
                });
            });
        });

        const cpUpload = upload.fields([
            {name: 'client_id',     maxCount: 1},
            {name: 'client_secret', maxCount: 1},
            {name: 'code',          maxCount: 1},
            {name: 'refresh_token', maxCount: 1},
            {code: 'grant_type',    maxCount: 1}
        ]);

        this._app.post('/auth/token', cpUpload, (req, res) => {
            const now = Date.now();
            if (req.body.action === 'revoke') {
                const flowId = Object.keys(this._auth_flows)
                    .find(flowId => this._auth_flows[flowId].refresh_token === req.body.refresh_token);
                if (flowId) {
                    delete this._auth_flows[flowId];
                    res.status(200).json({result: 'revoked'});
                } else {
                    res.status(404).json({result: 'not exists'});
                }
            } else
            if (req.body.grant_type === 'authorization_code') {
                // simulate token exchange
                if (this.config.auth === false && req.body.code === 'NO_AUTH') {
                    res.json({
                        access_token:  NO_TOKEN,
                        expires_in:    Math.round(3600000000),
                        refresh_token: NO_TOKEN,
                        token_type:   'Bearer'
                    });
                    return;
                }

                const flowId = Object.keys(this._auth_flows)
                    .find(flowId => this._auth_flows[flowId].auth_code === req.body.code && now - this._auth_flows[flowId].ts < TIMEOUT_AUTH_CODE);

                if (!flowId) {
                    res.status(403).json({error: 'auth code is invalid or expired'});
                    //res.json({ok: false, status: 403, error: 'auth code is invalid or expired'});
                } else {
                    generateRandomToken((_err, access_token) => {
                        generateRandomToken((_err, refresh_token) => {
                            console.log('generate new access token ' + JSON.stringify(req.body));

                            const flow = this._auth_flows[flowId];
                            //access_token: 'eyJ0eXAiOiJKV1QiLCJhbGciOiJIUzI1NiJ9.eyJpc3MiOiI5Yjc5Y2Q2OTZmN2U0ZDc2OTg1NGU4NGQ3YmY4NzNlMyIsImlhdCI6MTU1ODAwOTE1MywiZXhwIjoxNTU4MDEwOTUzfQ.QL9qA0QeOxfMoxPUfxH1kEZDGnDNlSHbQeMF8z2xLw0',
                            flow.access_token  = access_token;
                            flow.refresh_token = refresh_token;
                            flow.auth_ttl      = this.config.ttl * 1000;
                            flow.ts            = now;

                            res.json({
                                access_token:  flow.access_token,
                                expires_in:    Math.round(flow.auth_ttl / 1000),
                                refresh_token: flow.refresh_token,
                                token_type:    'Bearer'
                            });
                            this._saveAuth();
                        });
                    });
                }
            } else if (req.body.grant_type === 'refresh_token') {
                const flowId = Object.keys(this._auth_flows)
                    .find(flowId =>
                        this._auth_flows[flowId].refresh_token === req.body.refresh_token &&
                        now - this._auth_flows[flowId].ts < this._auth_flows[flowId].auth_ttl);
                if (!flowId) {
                    res.status(403).json({error: 'refresh_token is invalid or expired'});
                    //res.json({ok: false, status: 403, error: 'refresh_token is invalid or expired'});
                } else {
                    generateRandomToken((_err, access_token) => {
                        generateRandomToken((_err, refresh_token) => {
                            console.log('generate access token' + JSON.stringify(req.body));

                            const flow = this._auth_flows[flowId];
                            //access_token: 'eyJ0eXAiOiJKV1QiLCJhbGciOiJIUzI1NiJ9.eyJpc3MiOiI5Yjc5Y2Q2OTZmN2U0ZDc2OTg1NGU4NGQ3YmY4NzNlMyIsImlhdCI6MTU1ODAwOTE1MywiZXhwIjoxNTU4MDEwOTUzfQ.QL9qA0QeOxfMoxPUfxH1kEZDGnDNlSHbQeMF8z2xLw0',
                            flow.access_token  = access_token;
                            flow.refresh_token = refresh_token;
                            flow.auth_ttl      = this.config.ttl * 1000;
                            flow.ts            = now;

                            res.json({
                                access_token:  flow.access_token,
                                expires_in:    Math.round(flow.auth_ttl / 1000),
                                refresh_token: flow.refresh_token,
                                token_type:    'Bearer'
                            });
                            this._saveAuth();
                        });
                    });
                }
            }
        });

        /*const token = this._app.oauth.token();
        this._app.post('/auth/token', (req,res,next) => {
            token(req,res,next);
        });*/

        const pagesWithAuth = [
            /^\/adapter\//,
            /^\/state\//,
            /^\/api\/history\//,
        ];

        this._app.use((req, res, next) => {
            if (req.url.includes('authorize.html')) {
                this.log.debug('authorize.html');
                res.send(this._renderAuthorize());
            } else {
                // check authentication
                if (pagesWithAuth.some(reg => reg.test(req.url)) && this.config.auth !== false) {
                    let access_token = req.headers ? (req.headers.authorization || req.headers.Authorization || '').substring(7) : ''; // "'Bearer '.length
                    access_token = access_token || req.query.token;
                    if (!access_token) {
                        this.log.warn('Auth token not found! Close connection.');
                        return res.status(401).send({error: 'Not authenticated'});
                    } else {
                        const now          = Date.now();
                        const flowId       = Object.keys(this._auth_flows)
                            .find(_flowId =>
                                this._auth_flows[_flowId].access_token === access_token &&
                                now - this._auth_flows[_flowId].ts < this._auth_flows[_flowId].auth_ttl);

                        if (!flowId) {
                            this.log.warn('Auth token is expired!');
                            res.status(401).json({error: 'Not authenticated'});
                            return;
                        } else {
                            req._user = this._auth_flows[flowId].username;
                        }
                    }
                }

                next();
            }
        });

        this._app.get('/cards/*', (req, res) => this.onCards(req, res));
        this._app.get('/lovelace/cards/*', (req, res) => this.onCards(req, res));

        this._app.get('/local/custom_ui/*', (req, res) => this.onCustomUI(req, res));
        this._app.get('/lovelace/local/custom_ui/*', (req, res) => this.onCustomUI(req, res));

        this._app.get('/', (req, res) => res.send(this._renderIndex()));
        this._app.get('/lovelace/', (req, res) => res.send(this._renderIndex()));
        this._app.get('/lovelace', (req, res) => res.send(this._renderIndex()));
        this._app.get('/lovelace/:id', (req, res) => res.send(this._renderIndex()));

        this._app.get('/manifest.json', (req, res) => res.json(this._renderManifest()));
        this._app.get('/lovelace/manifest.json', (req, res) => res.json(this._renderManifest()));

        this._app.use('/frontend_latest/', express.static(getRootPath()));
        this._app.use('/lovelace/frontend_latest/', express.static(getRootPath()));

        this._app.use('/static/icons/', express.static(__dirname + '/../assets/icons/'));
        this._app.use('/lovelace/static/icons/', express.static(__dirname + '/../assets/icons/'));

        this._app.use('/images/', express.static(getRootPath() + 'static/images/'));
        this._app.use('/lovelace/images/', express.static(getRootPath() + 'static/images/'));

        this._app.use('/static/', express.static(getRootPath()));
        this._app.use('/lovelace/static/', express.static(getRootPath()));

        this._app.use('/adapter/', (req, res) => {
            let url = req.url;
            url = url.replace(/^\/([a-zA-Z0-9-_]+)\//, '/$1.admin/');
            url = url.split('/');
            // Skip first /
            url.shift();
            // Get ID
            const id = url.shift();
            url = url.join('/');
            const pos = url.indexOf('?');
            if (pos !== -1) {
                url = url.substring(0, pos);
            }

            this.adapter.readFile(id, url, {user: 'system.user.' + this.config.defaultUser}, (err, buffer, mimeType) => {
                if (buffer === null || buffer === undefined || err) {
                    res.contentType('text/html');
                    res.status(404).send('File ' + url + ' not found: ' + err);
                } else {
                    mimeType = mimeType || (mime.getType || mime.lookup).call(mime, url) || 'text/javascript';

                    res.contentType(mimeType);
                    res.status(200).send(buffer);
                }
            });
        });

        // Init read from states
        this._app.get('/state/*', (req, res) => {
            try {
                const fileName = req.url.split('/', 3)[2].split('?', 2);
                this.adapter.getForeignObject(fileName[0], (err, obj) => {
                    let contentType = 'text/plain';
                    if (obj && obj.common.type === 'file')  {
                        contentType = mime.lookup(fileName[0]);
                    }
                    this.adapter.getBinaryState(fileName[0], {user: 'system.user.' + this.adapter.config.defaultUser}, (err, obj) => {
                        if (!err && obj !== null && obj !== undefined) {
                            if (obj && typeof obj === 'object' && obj.val !== undefined && obj.ack !== undefined) {
                                res.set('Content-Type', 'application/json');
                            } else {
                                res.set('Content-Type', contentType || 'text/plain');
                            }
                            res.status(200).send(obj);
                        } else {
                            res.status(404).send('404 Not found. File ' + fileName[0] + ' not found');
                        }
                    });
                });
            } catch (e) {
                res.status(500).send('500. Error' + e);
            }
        });

        this._app.use('/lovelace/', express.static(getRootPath()));
        this._app.use(express.static(getRootPath()));

        this._app.get('/api/history/period/:start', (req, res) => {
            this.log.debug(`Get history for ${req.query.filter_entity_id} from ${req.params.start} to ${req.query.end_time}`);

            const user = req._user || this.config.defaultUser;

            if (!this.adapter.config.history) {
                this.log.warn(`History instance is not selected in the settings`);
                res.json([]);
            } else {
                const entityIDs = req.query.filter_entity_id.split(',').map(id => id.trim());
                let count = 0;
                const totalResult = [];
                entityIDs.forEach((id, i) => {
                    // Get stored values for "system.adapter.admin.0.memRss" in last hour
                    const entity = this._entity2ID[id];
                    totalResult[i] = []; // place default value
                    if (entity) {
                        const id = entity.context.STATE.getId || entity.context.STATE.setId;
                        count++;
                        this.adapter.sendTo(this.adapter.config.history, 'getHistory', {
                            id,
                            options: {
                                start:      new Date(req.params.start).getTime(),
                                end:        new Date(req.query.end_time).getTime(),
                                aggregate: 'onchange',
                                user,
                            }
                        }, result => {
                            //var t = [
                            //    [{
                            //      "attributes": {
                            //          "attribution": "Weather forecast from met.no, delivered by the Norwegian Meteorological Institute.",
                            //          "entity_picture": "https://api.met.no/weatherapi/weathericon/1.1/?symbol=None;content_type=image/png",
                            //          "friendly_name": "yr Symbol"
                            //      },
                            //      "context": {"id": "1969195c53b54e9593e3a7c50425fd9d", "parent_id": null, "user_id": null},
                            //      "entity_id": "sensor.yr_symbol",
                            //      "last_changed": "2019-05-21T11:14:39.714000+00:00",
                            //      "last_updated": "2019-05-21T11:14:39.714000+00:00",
                            //      "state": "unknown"
                            //      }]
                            //]

                            console.log(JSON.stringify(result.result));
                            const arr = result.result
                                .filter(e => e.val !== null)
                                .map(e => {
                                    let ts;
                                    try {
                                        ts = new Date(e.ts).toISOString();
                                    } catch (e) {
                                        ts = new Date().toISOString();
                                    }

                                    return {
                                        entity_id: entity.entity_id,
                                        state: this._iobState2EntityState(id, e.val).toString(),
                                        last_changed: ts,
                                        last_updated: ts,
                                        attributes: entity.attributes || {}
                                    };
                                });
                            console.log(JSON.stringify(arr));

                            totalResult[i] = arr;

                            !--count && res.json(totalResult);
                        });
                    } else {
                        this.log.warn('Cannot get history - Unknown entity: ' + id);
                    }
                });

                !count &&res.status(500).send({error: 'Unknown entities'});
            }

        });
        this._app.get('/api/camera_proxy_stream/:entity_id', (req, res) => {
            this.log.debug(`Get image for ${req.params.entity_id} token=${req.query.token || req.query.signed}`);
            this._getImage(req.params.entity_id, req.query.token || 'empty', req.query.signed, (err, data) => {
                if (data) {
                    res.setHeader('content-type', data.content_type);
                    res.send(Buffer.from(data.content, 'base64'));
                } else {
                    res.status(404).json({error: err});
                }
            });
        });

        this._app.get('/api/camera_proxy/:entity_id', (req, res) => {
            this.log.debug(`Get image for ${req.params.entity_id} acces_token=${req.query.signed}`);
            this._getImage(req.params.entity_id, 'empty', req.query.signed, (err, data) => {
                if (data) {
                    res.setHeader('content-type', data.content_type);
                    res.send(Buffer.from(data.content, 'base64'));
                } else {
                    res.status(404).json({error: err});
                }
            });
        });

        //initialize the WebSocket server instance
        this._wss = new WebSocket.Server({server: this._server});

        if (this.config.auth !== false) {
            this.adapter.getState('session', (err, state) => {
                if (state && state.val) {
                    try {
                        state = JSON.parse(state.val);
                    } catch (e) {
                        this.log.error('Cannot parse session: ' + state);
                        return;
                    }
                    this._auth_flows = state;
                }
            });
        }

        this._wss.on('connection', ws => this._initConnection(ws));
    }

    _getLayoutConfig() {
        return this._lovelaceConfig;
    }

    _setLayoutConfig(config) {
        this.adapter.getObject('configuration', (err, obj) => {
            if (JSON.stringify(obj.native) !== JSON.stringify(config)) {
                obj.native = config;
                this.adapter.setObject('configuration', obj, err => {
                    err && this.log.error('Cannot save config: ' + err);
                    this._sendUpdate('lovelace_updated');
                });
            }

        });
    }

    _getCurrentUser(ws, cb) {
        const user = 'system.user.' + (ws.__auth.username || this.config.defaultUser);

        this.adapter.getForeignObject(user, {user}, (err, obj) => {
            cb({
                id: user,
                name: this._getObjectName(obj),
                is_owner: user === 'system.user.admin',
                is_admin: user === 'system.user.admin',
                credentials: [{auth_provider_type: 'iobroker', auth_provider_id: null}],
                mfa_modules: [{id: 'totp', name: 'Authenticator app', enabled: false}]
            });
        });
    }

    _getTranslations() {
        return {
            resources: require('./translations/de.json')
        };
    }

    _sendResponse(ws, id, result) {
        ws.send(JSON.stringify({id, type: 'result', success: true, result: result || null}));
    }

    _sendUpdate(eventType) {
        this._wss.clients.forEach(ws => {
            if (ws._subscribes && ws._subscribes[eventType]) {
                const t = {
                    type: 'event',
                    event: {
                        event_type: eventType,
                        origin: 'LOCAL',
                        time_fired: new Date().toISOString()
                    }
                };
                ws._subscribes[eventType].forEach(id => {
                    t.id = id;
                    ws.send(JSON.stringify(t));
                });
            }
        });
    }

    _processShoppingList(ws, message) {
        this.adapter.getState('control.shopping_list', (err, state) => {
            if (state && state.val) {
                try {
                    state = JSON.parse(state.val);
                } catch (e) {
                    this.log.error('Cannot parse shopping list: ' + state.val);
                    state = [];
                }
            } else {
                state = [];
            }
            if (message.type === 'shopping_list/items/add') {
                state.push({name: message.name, id: Date.now(), complete: false});
                this.adapter.setState('control.shopping_list', JSON.stringify(state), true, () => {
                    this._sendResponse(ws, message.id);
                    this._sendUpdate('shopping_list_updated');
                });
            } else if (message.type === 'shopping_list/items/clear') {
                state = state.filter(item => !item.complete);

                this.adapter.setState('control.shopping_list', JSON.stringify(state), true, () => {
                    this._sendResponse(ws, message.id);
                    this._sendUpdate('shopping_list_updated');
                });
            }  else if (message.type === 'shopping_list/items/update') {
                const item = state.find(item => item.id === message.item_id);
                if (item) {
                    if (message.name !== undefined) {
                        item.name = message.name;
                    }
                    if (message.complete !== undefined) {
                        item.complete = message.complete;
                    }
                    this.adapter.setState('control.shopping_list', JSON.stringify(state), true, () => {
                        this._sendResponse(ws, message.id);
                        this._sendUpdate('shopping_list_updated');
                    });
                } else {
                    this._sendResponse(ws, message.id, {result: false});
                }
            } else {
                this._sendResponse(ws, message.id, state);
            }
        });
    }

    _getImage(entity_id, token, access_token, cb) {
        const entity = this._entity2ID[entity_id];
        if (!entity) {
            cb('no entity found');
        } else {
            let id;
            let user = '';
            if (this.config.auth !== false && (token || access_token)) {
                if (access_token) {
                    const now = Date.now();
                    const flowId = Object.keys(this._auth_flows)
                        .find(flowId =>
                            this._auth_flows[flowId].access_token === access_token &&
                            now - this._auth_flows[flowId].ts < this._auth_flows[flowId].auth_ttl);

                    if (!flowId) {
                        return cb('Invalid token!');
                    } else {
                        user = this._auth_flows[flowId].username;
                    }
                } else
                if (token && entity.attributes.access_token !== token) {
                    this.log.warn('Invalid access token for ' + entity_id + ' - ' + token);
                    return cb('Invalid access token for ' + entity_id + ' - ' + token);
                }
            }

            if (entity.context.STATE.getId) {
                id = entity.context.STATE.getId;
            } else if (entity.context.ATTRIBUTES) {
                const attr = entity.context.ATTRIBUTES.find(attr => attr.attribute === 'url');
                if (attr) {
                    id = attr.getId;
                }
            }
            if (id) {
                this.adapter.getForeignState(id, {user: 'system.user.' + (user || this.config.defaultUser)}, (err, state) => {
                    if (state && state.val) {
                        const val = state.val.split('?')[0] || '';
                        // if like /adapter/daswetter/icons/tiempo-weather/galeria1/3.png
                        if (val.startsWith('/adapter/')) {
                            let url = val;
                            url = url.replace(/^\/adapter\/([a-zA-Z0-9-_]+)\//, '/$1.admin/');
                            url = url.split('/');
                            // Skip first /
                            url.shift();
                            // Get ID
                            const id = url.shift();
                            url = url.join('/');
                            const pos = url.indexOf('?');
                            if (pos !== -1) {
                                url = url.substring(0, pos);
                            }

                            this.adapter.readFile(id, url, {user: 'system.user.' + (user || this.config.defaultUser)}, (err, buffer, mimeType) => {
                                if (buffer === null || buffer === undefined || err) {
                                    cb('Not found');
                                } else {
                                    mimeType = mimeType || (mime.getType || mime.lookup).call(mime, url) || 'text/javascript';
                                    const result = {content_type: mimeType, content: buffer.toString('base64')};
                                    cb(null, result);
                                }
                            });
                        } else {
                            request(state.val, {encoding: null}, (err, state, body) => {
                                if (body) {
                                    const result = {content_type: (mime.getType || mime.lookup).call(mime, val) || 'image/jpeg', content: body.toString('base64')};
                                    cb(null, result);
                                } else {
                                    err && this.log.warn('Cannot download image: ' + err);
                                    cb('Cannot download image: ' + err);
                                }
                            });
                        }
                    } else {
                        this.log.warn('No url value for ' + entity_id + ' in ' + id);
                        cb('Cannot download image: ' + err);
                    }
                });
            } else {
                this.log.warn('No url attribute found for ' + entity_id);
                cb('No url attribute found for ' + entity_id);
            }
        }
    }

    _readNotifications(cb) {
        this.adapter.getState('notifications.list', (err, state) => {
            state = (state && state.val) || '[]';
            try {
                state = JSON.parse(state);
            } catch (e) {
                this.log.warn('Cannot parse notifications: ' + state);
                state = [];
            }
            cb(state);
        });
    }

    _saveNotifications(list, cb) {
        this.adapter.setState('notifications.list', JSON.stringify(list), true, () => cb && cb(list));
    }

    addNotification(info, cb) {
        if (typeof info !== 'object') {
            if (info.trim()[0] === '{') {
                try {
                    info = JSON.parse(info);
                } catch (e) {
                    console.warn('Cannot parse ' + info);
                }
            } else {
                info = {title: info.toString(), message: ''};
            }
        }
        info.notification_id = info.notification_id || Date.now();
        info.created_at = info.created_at || Date.now();

        this._readNotifications(list => {
            list.push(info);
            this._saveNotifications(list, cb);
        });
    }

    _clearNotification(id, cb) {
        this._readNotifications(list => {
            if (id) {
                for (let i = 0; i < list.length; i++) {
                    if (list[i].notification_id === id) {
                        list.splice(i, 1);
                        break;
                    }
                }
                this._saveNotifications(list, cb);
            } else {
                this._saveNotifications([], cb);
            }
        });
    }

    _initConnection(ws) {
        ws._subscribes = {};
        ws.__templates = [];
        let testTimer = null;

        ws.on('error', e => {
            console.error('Error: ' + e);
            testTimer && clearInterval(testTimer);
            testTimer = null;
        });

        //connection is up, let's add a simple simple event
        ws.on('message', message => {
            try {
                message = JSON.parse(message);
            } catch (e) {
                console.error('Cannot parse message: ' + message);
                return;
            }

            // this.log.debug('MESSAGE: ' + message.type);
            const now = Date.now();

            if (message.type === 'auth') {
                this.log.debug('HASS Auth: ' + message.access_token);
                // simulate token exchange
                if (this.config.auth === false && message.access_token === NO_TOKEN) {
                    ws.__auth = {};
                    return ws.send(JSON.stringify({type: 'auth_ok', ha_version: VERSION}));
                }

                const flowId = Object.keys(this._auth_flows).find(flowId => this._auth_flows[flowId].access_token === message.access_token && now - this._auth_flows[flowId].ts < this._auth_flows[flowId].auth_ttl);
                if (!flowId) {
                    this.log.warn('HASS auth_invalid: ' + message.access_token);
                    ws.send(JSON.stringify({type: 'auth_invalid', result: false, ha_version: VERSION}));
                    ws.close();
                } else {
                    ws.__auth = this._auth_flows[flowId];
                    ws.__auth.flowId = flowId;
                    //ws.send(JSON.stringify({type: 'auth_required', ha_version: VERSION}));
                    ws.send(JSON.stringify({type: 'auth_ok', ha_version: VERSION}));
                }
                return;
            }

            // check authentication
            if (this.config.auth !== false) {
                if (!ws.__auth) {
                    this.log.warn('Auth token not found! Close connection.');
                    ws.send(JSON.stringify({type: 'auth_invalid', result: false, ha_version: VERSION}));
                    ws.close();
                    return;
                } else if (now - ws.__auth.ts > ws.__auth.auth_ttl) {
                    this.log.warn('Auth token is expired! Close connection.');
                    ws.send(JSON.stringify({type: 'auth_invalid', result: false, ha_version: VERSION}));
                    ws.close();
                    return;
                }
            }

            if (message.type === 'subscribe_events') {
                this.log.debug('HASS Subscribe: ' + message.event_type);
                if (ws._subscribes) {
                    ws._subscribes[message.event_type] = ws._subscribes[message.event_type] || [];
                    ws._subscribes[message.event_type].push(message.id);
                }
                this._sendResponse(ws, message.id);
            } else
            if (message.type === 'unsubscribe_events') {
                this.log.debug('HASS UnSubscribe: ' + JSON.stringify(message));
                if (message.event_type && ws._subscribes && ws._subscribes[message.event_type]) {
                    const pos = ws._subscribes[message.event_type].indexOf(message.subscription);
                    if (pos !== -1) {
                        ws._subscribes[message.event_type].splice(pos, 1);
                    }

                    if (!ws._subscribes[message.event_type].length) {
                        delete ws._subscribes[message.event_type];
                    }
                } else if (!message.event_type) {
                    ws._subscribes && Object.keys(ws._subscribes).forEach(event_type => {
                        const pos = ws._subscribes[event_type].indexOf(message.subscription);
                        if (pos !== -1) {
                            ws._subscribes[event_type].splice(pos, 1);
                        }

                        if (!ws._subscribes[event_type].length) {
                            delete ws._subscribes[event_type];
                        }
                    });

                    if (ws.__templates) {
                        for (let i = ws.__templates.length - 1; i >= 0; i--) {
                            if (ws.__templates[i].id === message.subscription) {
                                ws.__templates.splice(i, 1);
                            }
                        }
                    }
                }

                this._sendResponse(ws, message.id);
            } else
            if (message.type === 'get_states') {
                this._sendResponse(ws, message.id, this.getHassStates());
            } else
            if (message.type === 'get_config') {
                this._sendResponse(ws, message.id, this._getConfig());
            } else
            if (message.type === 'get_services') {
                this._sendResponse(ws, message.id, SERVICES);
            } else
            if (message.type === 'get_panels') {
                this._sendResponse(ws, message.id, PANELS);
            } else
            if (message.type === 'auth/sign_path') {
                this.log.debug('Sign: ' + message.path);
                try {
                    const [path, query] = message.path.split('?');
                    const search = {};
                    if (query) {
                        query.split('&').forEach(item => {
                            const parts = item.split('=');
                            search[decodeURIComponent(parts[0])] = decodeURIComponent(parts[1] || '');
                        });
                    }


                    search.signed = this.config.auth !== false ? ws.__auth.access_token : NO_TOKEN + '_' + Date.now();
                    const url = Object.keys(search).map(attr => `${encodeURIComponent(attr)}=${encodeURIComponent(search[attr])}`).join('&');
                    this._sendResponse(ws, message.id, {path: path + '?' + url});
                } catch (e) {
                    this.log.error(e);
                }
            } else
            if (message.type === 'frontend/get_themes') {
                this._sendResponse(ws, message.id, this._getThemes());
            } else
            if (message.type === 'auth/current_user') {
                this._getCurrentUser(ws, data =>
                    this._sendResponse(ws, message.id, data));
            } else
            if (message.type === 'frontend/get_user_data') {
                this.log.debug('Get USER Data: ' + message.key);
                this._sendResponse(ws, message.id, {value:{language: this.systemConfig.language}});
            } else
            if (message.type === 'frontend/get_translations') {
                this.log.debug('Get translations: ' + message.language);
                this._sendResponse(ws, message.id, this._getTranslations());
            } else
            if (message.type === 'lovelace/config') {
                this.log.debug('get config: ' + message.force);
                this._sendResponse(ws, message.id, this._getLayoutConfig());
            } else
            if (message.type === 'lovelace/config/save') {
                this._setLayoutConfig(message.config);
                this._sendResponse(ws, message.id);
            } else
            if (message.type === 'persistent_notification/get') {
                this._readNotifications(list =>
                    this._sendResponse(ws, message.id, list));
            } else
            if (message.type === 'config/entity_registry/get') {
                // todo What is that?
                this.log.debug('Get entity_registry: ' + message.entity_id);
                this._sendResponse(ws, message.id, null);
            } else
            if (message.type.startsWith('shopping_list/items')) {
                this._processShoppingList(ws, message);
            } else
            if (message.type === 'camera_thumbnail') {
                this.log.warn('camera_thumbnail ' + message.entity_id + ' deprecated!!!');
                this._getImage(message.entity_id, null, null, (err, data) => {
                    if (err) {
                        this._sendResponse(ws, message.id);
                    } else {
                        this._sendResponse(ws, message.id, data);
                    }
                });
            } else
            if (message.type === 'call_service') {
                //{"type":"call_service","domain":"zone","service":"turn_off","service_data":{"entity_id":"zone.home"},"id":18}
                this._processCall(ws, message);
            }  else
            if (message.type === 'conversation/agent/info') {
                // BF: I have no idea what is that
                this._sendResponse(ws, message.id, {onboarding: null, attribution: null});
            } else
            if (message.type === 'conversation/process') {
                ws.__conversations = ws.__conversations || {};
                // request is like {"type":"conversation/process","text":"aaa","conversation_id":"edd087a3779a6b2a5e4d","id":23}
                const conversation_id = message.conversation_id;

                ws.__conversations[conversation_id] = {
                    id: message.id,
                    timer: setTimeout((_conversation_id, messageId) => {
                        ws && ws.__conversations && ws.__conversations[_conversation_id] && delete ws.__conversations[_conversation_id];
                        ws && this._sendResponse(ws, messageId, {
                            speech: {
                                plain: {
                                    speech: this.words.no_one_hears_you[this.lang] || this.words.no_one_hears_you.en,
                                    extra_data: null
                                }
                            }
                        });
                    }, 1000, conversation_id, message.id),
                };

                this.adapter.setState('conversation', message.text);

                // answer must be
                // {"id": 23, "type": "result", "success": true, "result": {"speech": {"plain": {"speech": "Sorry, I didn't understand that", "extra_data": null}}, "card": {}}}
            } else
            if (message.type === 'render_template') {
                //{"type":"render_template","template":"The **Markdown** ","variables":{"config":{"type":"markdown","content":"The **Markdown** card allows you to write any text. You can style it **bold**, *italicized*, ~strikethrough~ etc. You can do images, links, and more.\n\nFor more information see the [Markdown Cheatsheet](https://commonmark.org/help).","title":"Markdown"}},"id":11}
                const template = message.template;
                this._sendResponse(ws, message.id);

                const obj = {template, ids: [], id: message.id};
                ws.__templates && ws.__templates.push(obj);

                const vars = bindings.extractBinding(template);
                const promises = [];

                // subscribe all variables and read their values
                vars && vars.forEach(v =>
                    promises.push(new Promise(resolve => {
                        const id = v.systemOid;

                        obj.ids.push(id);

                        if (this._subscribed.indexOf(id) === -1) {
                            this._subscribed.push(id);
                            this.adapter.subscribeForeignStates(id);
                            this.log.debug('IoB Subscribe on ' + id);
                        }

                        this.adapter.getForeignState(id, (err, state) => {
                            if (state) {
                                this.templateStates[id] = state;
                            }
                            resolve();
                        });
                    })));

                Promise.all(promises)
                    .then(() => {
                        const t = {
                            id: message.id,
                            type: 'event',
                            event: {
                                result: bindings.formatBinding(template, this.templateStates)
                            }
                        };
                        ws.send(JSON.stringify(t));
                    });
            } else {
                console.warn('Unknown request: ' + JSON.stringify(message));
            }
        });

        /*testTimer = setInterval(() => {
            // {id: 2, type: "event", "event": {"event_type": "state_changed", "data": {"entity_id": "sun.sun", "old_state": {"entity_id": "sun.sun", "state": "above_horizon", "attributes": {"next_dawn": "2019-05-17T02:57:08+00:00", "next_dusk": "2019-05-16T19:44:32+00:00", "next_midnight": "2019-05-16T23:21:40+00:00", "next_noon": "2019-05-17T11:21:38+00:00", "next_rising": "2019-05-17T03:36:58+00:00", "next_setting": "2019-05-16T19:04:54+00:00", "elevation": 54.81, "azimuth": 216.35, "friendly_name": "Sun"}, "last_changed": "2019-05-16T09:09:53.424242+00:00", "last_updated": "2019-05-16T12:46:30.001390+00:00", "context": {id: "05356b1a7df54b2f939d3c7f8a3e05b4", "parent_id": null, "user_id": null}}, "new_state": {"entity_id": "sun.sun", "state": "above_horizon", "attributes": {"next_dawn": "2019-05-17T02:57:08+00:00", "next_dusk": "2019-05-16T19:44:32+00:00", "next_midnight": "2019-05-16T23:21:40+00:00", "next_noon": "2019-05-17T11:21:38+00:00", "next_rising": "2019-05-17T03:36:58+00:00", "next_setting": "2019-05-16T19:04:54+00:00", "elevation": 54.71, "azimuth": 216.72, "friendly_name": "Sun"}, "last_changed": "2019-05-16T09:09:53.424242+00:00", "last_updated": "2019-05-16T12:47:30.000414+00:00", "context": {id: "e738dc26af1d48b4964c6d9805179595", "parent_id": null, "user_id": null}}}, "origin": "LOCAL", "time_fired": "2019-05-16T12:47:30.000414+00:00", "context": {id: "e738dc26af1d48b4964c6d9805179595", "parent_id": null, "user_id": null}}}
            if (subscribes.state_changed) {
                subscribes.state_changed.forEach(id => {
                    const t = {
                        id,
                        type: "event",
                        "event": {
                            "event_type": "state_changed",
                            "data": {
                                "entity_id": "sun.sun",
                                "old_state": {
                                    "entity_id": "sun.sun",
                                    "state": "above_horizon",
                                    "attributes": {
                                        "next_dawn": "2019-05-17T02:57:08+00:00",
                                        "next_dusk": "2019-05-16T19:44:32+00:00",
                                        "next_midnight": "2019-05-16T23:21:40+00:00",
                                        "next_noon": "2019-05-17T11:21:38+00:00",
                                        "next_rising": "2019-05-17T03:36:58+00:00",
                                        "next_setting": "2019-05-16T19:04:54+00:00",
                                        "elevation": 54.81,
                                        "azimuth": 216.35,
                                        "friendly_name": "Sun"
                                    },
                                    "last_changed": "2019-05-16T09:09:53.424242+00:00",
                                    "last_updated": "2019-05-16T12:46:30.001390+00:00",
                                    "context": {
                                        id: "05356b1a7df54b2f939d3c7f8a3e05b4",
                                        "parent_id": null,
                                        "user_id": null
                                    }
                                },
                                "new_state": {
                                    "entity_id": "sun.sun",
                                    "state": "above_horizon",
                                    "attributes": {
                                        "next_dawn": "2019-05-17T02:57:08+00:00",
                                        "next_dusk": "2019-05-16T19:44:32+00:00",
                                        "next_midnight": "2019-05-16T23:21:40+00:00",
                                        "next_noon": "2019-05-17T11:21:38+00:00",
                                        "next_rising": "2019-05-17T03:36:58+00:00",
                                        "next_setting": "2019-05-16T19:04:54+00:00",
                                        "elevation": 54.71,
                                        "azimuth": 216.72,
                                        "friendly_name": "Sun"
                                    },
                                    "last_changed": "2019-05-16T09:09:53.424242+00:00",
                                    "last_updated": "2019-05-16T12:47:30.000414+00:00",
                                    "context": {
                                        id: "e738dc26af1d48b4964c6d9805179595",
                                        "parent_id": null,
                                        "user_id": null
                                    }
                                }
                            },
                            "origin": "LOCAL",
                            "time_fired": "2019-05-16T12:47:30.000414+00:00",
                            "context": {id: "e738dc26af1d48b4964c6d9805179595", "parent_id": null, "user_id": null}
                        }
                    };
                    ws.send(JSON.stringify(t));
                });
            }
        }, 10000);*/
        ws.on('close', () => {
            this.log.debug('Connection closed');
            ws._subscribes = null;
            ws.__templates = null;
            testTimer && clearInterval(testTimer);
            testTimer = null;
        });
    }

    _saveAuth(cb) {
        if (this.config.auth !== false) {
            this.adapter.setState('session', JSON.stringify(this._auth_flows), cb);
        }
    }

    onObjectChange(id, obj) {
        if (id === this.adapter.namespace + '.configuration') {
            this._lovelaceConfig = obj.native;
            this._lovelaceConfig.hideToolbar = this.config.hideHeader;
            this._manageSubscribesFromConfig();
        } else if (id === 'system.config') {
            this.lang = obj.common.language;
            this.systemConfig = obj.common;
        } else {
            // start the detection anew in 5 seconds
            this._updateTimer && clearTimeout(this._updateTimer);
            this._updateTimer = setTimeout(() => {
                this._updateTimer = null;
                this._readAllEntities();
                this.onStateChange(id);
            }, 5000);
        }
    }

    destroy(cb) {
        this.adapter.unsubscribeStates('control.*');
        this.adapter.unsubscribeStates('notifications.*');
        this._saveAuth(() => {
            this.adapter.unsubscribeForeignObjects('*');
            this.adapter.unsubscribeObjects('configuration', cb);
        });
        this._clearInterval && clearInterval(this._clearInterval);
        this._clearInterval = null;
    }
}

module.exports = WebServer;<|MERGE_RESOLUTION|>--- conflicted
+++ resolved
@@ -1543,7 +1543,6 @@
             }
             entity.context.ATTRIBUTES.push(attribute);
 
-<<<<<<< HEAD
             //necessary to really set color_temp in ioBroker. Hm. Why?
             entity.context.COMMANDS = [{
                 service: 'turn_on',
@@ -1648,10 +1647,8 @@
 
         //add hue and sat:
         this._addHueAndSat(control, objects, entity);
-=======
             entity.attributes.supported_features |= 0x02;
             entity.attributes.color_temp = entity.attributes.min_mireds; //set min for a start.
->>>>>>> 4066dbe3
 
             this._addID2entity(temperature.id, entity);
         }
