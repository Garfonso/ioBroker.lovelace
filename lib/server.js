const fs = require('fs');
const crypto = require('crypto');

const WebSocket = require('ws');
const bodyParser = require('body-parser');
const SERVICES = require('./services');
const PANELS = require('./panels');
const multer = require('multer');
const mime = require('mime');
const yaml = require('js-yaml');
const request = require('request');
const pinyin = require('pinyin');

const TIMEOUT_PASSWORD_ENTER = 180000; // 3 min
const TIMEOUT_AUTH_CODE = 10000; // 10sec

const {Types, ChannelDetector} = require('iobroker.type-detector');
const ignoreIds = [
    /^system\./,
    /^script\./,
];
const express = require('express');

const ROOT_DIR = '../hass_frontend';

const VERSION = '0.92.2';
const NO_TOKEN = 'no_token';

function getRootPath() {
    if (ROOT_DIR.match(/^\w:/) || ROOT_DIR.startsWith('/')) {
        return ROOT_DIR + '/';
    } else {
        return __dirname + '/' + ROOT_DIR + '/';
    }
}

function getObjectIcon(obj, prefix) {
    prefix = prefix || '.';//http://localhost:8081';

    let icon;
    if (!obj.common.icon.match(/^data:image\//)) {
        if (obj.common.icon.indexOf('.') !== -1) {
            let instance;
            if (obj.type === 'instance') {
                icon = prefix + '/adapter/' + obj.common.name + '/' + obj.common.icon;
            } else if (obj._id && obj._id.match(/^system\.adapter\./)) {
                instance = obj._id.split('.', 3);
                if (obj.common.icon[0] === '/') {
                    instance[2] += obj.common.icon;
                } else {
                    instance[2] += '/' + obj.common.icon;
                }
                icon = prefix + '/adapter/' + instance[2];
            } else {
                instance = obj._id.split('.', 2);
                if (obj.common.icon[0] === '/') {
                    instance[0] += obj.common.icon;
                } else {
                    instance[0] += '/' + obj.common.icon;
                }
                icon = prefix + '/adapter/' + instance[0];
            }
        } else {
            return null; // '<i class="material-icons iob-list-icon">' + obj.common.icon + '</i>';
        }
    } else {
        // base 64 image
        icon = obj.common.icon;
    }

    return icon;
}

const generateRandomToken = function (callback) {
    crypto.randomBytes(256, (ex, buffer) => {
        crypto.randomBytes(32, (ex, secret) => {
            if (ex) return callback('server_error');

            const token = crypto
                .createHmac('sha256', secret)
                .update(buffer)
                .digest('hex');

            callback(false, token);
        });
    });
};

function padding(num) {
    return num < 10 ? '0' + num : num;
}

function replaceInvalidChars(name) {
    name = name.replace(/[^a-zA-Z0-9А-Яа-я_]/g, '_');
    name = name.replace(/Ü/g, 'UE');
    name = name.replace(/Ä/g, 'AE');
    name = name.replace(/Ö/g, 'OE');
    name = name.replace(/ü/g, 'ue');
    name = name.replace(/ä/g, 'ae');
    name = name.replace(/ö/g, 'oe');
    name = name.replace(/ß/g, 'ss');
    return name;
}

/*
possible HASS entity types:
- fan
- input_boolean
- light => STATE on/off, attributes: [brightness, hs_color([h,s]), min_mireds, max_mireds, color_temp, white_value, effect_list, effect, supported_features ], commands: turn_on(brightness_pct, hs_color, brightness, color_temp, white_value, effect), turn_off, toggle
  supported_features: brightness=0x01, colorTemp=0x02, effectList=0x04, color=0x10, whiteValue=0x80
- switch => STATE on/off, attributes: [brightness, hs_color], commands: turn_on, turn_off, toggle
- group
- automation
- climate => STATE on/off, attributes: [current_temperature, operation_mode, operation_list, target_temp_step, target_temp_low, target_temp_high,min_temp, max_temp, temperature], commands:
- cover
- configurator
- input_select
- input_number
- input_text
- lock
- media_player =>
    STATE on/off/playing/paused/idle/standby/unknown,
    attributes: [media_content_type(music/game/music/tvshow/...), entity_picture(as cover), media_duration, supported_features, is_volume_muted, volume_level, media_duration, media_position, media_position_updated_at, media_title, media_artist, media_series_title, media_season, media_episode, app_name, source, source_list, sound_mode, sound_mode_list],
    commands: media_play_pause, media_next_track, media_play_pause, media_previous_track, volume_set(volume_level), turn_off, turn_on, volume_down, volume_mute(is_volume_muted), volume_up, select_source(source), select_sound_mode(sound_mode),
    features for supported_features: PAUSE 0x1, volume_set 0x4, volume_mute 0x8, media_previous_track 0x10, media_next_track 0x20, turn_on 0x80, turn_off 0x100, play_media 0x200, volume_down/volume_up 0x400, select_source 0x800, select_sound_mode (0x10000), play (0x4000)
- scene
- script
- timer => STATE idle/paused/active, attributes: [remaining]
- vacuum
- water_heater
- weblink
- alarm_control_panel => STATE disarmed/armed/armed_home/armed_away/armed_night/armed_custom_bypass/pending/arming/disarming/triggered, attributes: [code_format], commands: alarm_arm_away, alarm_arm_home, alarm_arm_night, alarm_arm_custom_bypass, alarm_disarm (code will be sent)
- camera
- history_graph
- input_datetime
- sun
- updater
- binary_sensor => STATE on/off
- geo_location => attributes: [latitude, longitude, passive, icon, radius, entity_picture, gps_accuracy, source]
- weather => STATE any-text(no icon)/clear-night/cloudy/fog/hail/lightning/lightning-rainy/partlycloudy/pouring/rainy/snowy/snowy-rainy/sunny/windy/windy-variant, attributes: [temperature, pressure, humidity, wind_speed, wind_bearing, forecast]
       forecast is an array with max 5 items [{datetime: something for new Date(aa), temperature, templow, condition(see STATE), precipitation}, {...}]
 */

class WebServer {
    constructor(options) {
        this._lovelaceConfig = null;
        this.adapter = options.adapter;
        this.config = this.adapter.config;
        this.log = this.adapter.log;
        this.lang = 'en';
        this.detector = new ChannelDetector();
        this.config.ttl = parseInt(this.config.ttl, 10) || 3600;

        this._subscribed = [];
        this._objects = {}; // think about if it really required
        this._entities = [];
        this._entity2ID = {};
        this._ID2entity = {};
        this._server = options.server;
        this._app = options.app;
        this._auth_flows = {};

        this.converter = {
            [Types.socket]: this._processSocket.bind(this),
            [Types.light]: this._processLight.bind(this),
            [Types.dimmer]: this._processDimmer.bind(this),
            [Types.motion]: this._processMotion.bind(this),
            [Types.window]: this._processWindow.bind(this),
            [Types.door]: this._processDoor.bind(this),
            [Types.button]: this._processSocket.bind(this),
            [Types.temperature]: this._processTemperature.bind(this),
            [Types.lock]: this._processLock.bind(this),
            [Types.thermostat]: this._processThermostat.bind(this),
            [Types.blind]: this._processBlind.bind(this),
            [Types.weatherForecast]: this._processWeather.bind(this),
            [Types.location]: this._processLocation.bind(this),
            [Types.media]: this._processMediaPlayer.bind(this),
            [Types.image]: this._processImage.bind(this),
        };

        this.adapter.getForeignObject('system.config', (err, config) => {
            this.lang = config.common.language;
            this.systemConfig = config.common;

            this.adapter.getObject('configuration', (err, config) => {
                if (config && config.native && config.native.title) {
                    this._lovelaceConfig = config.native;
                    this._lovelaceConfig.hideToolbar = this.config.hideHeader;
                } else {
                    this._lovelaceConfig = require('./defaultConfig');
                }

                this._readAllEntities(() => {
                    this.adapter.subscribeObjects('configuration');
                    this.adapter.subscribeStates('control.*');
                    this.adapter.subscribeStates('notifications.*');
                    this._init();
                });
            });
        });

        // check every minute
        if (this.config.auth !== false) {
            this._clearInterval = setInterval(() => this.clearAuth(), 60000);
        }
    }

    _readAllEntities(cb) {
        this._updateDevices()
            .then(smartDevices => {
                this._entities = smartDevices;
                this._getAllEntities(() => {
                    this._getAllStates(() => {
                        this._manageSubscribesFromConfig();
                        this.adapter.setState('info.entitiesUpdated', true, true);
                        cb && cb();
                    });
                });
            });
    }

    clearAuth() {
        const now = Date.now();
        let changed = false;
        Object.keys(this._auth_flows).forEach(flowId => {
            const flow = this._auth_flows[flowId];
            if (flow.auth_ttl) {
                if (now - flow.ts > flow.auth_ttl) {
                    this.log.debug(`Deleted old flowId ${flow.username} ${flowId}`);
                    delete this._auth_flows[flowId];
                    changed = true;
                }
            } else {
                if (now - flow.ts > TIMEOUT_PASSWORD_ENTER) {
                    this.log.debug('Deleted old flowId (no password) ' + flowId);
                    delete this._auth_flows[flowId];
                    changed = true;
                }
            }
        });
        changed && this._saveAuth();
    }

    _setJsonAttribute(obj, parts, index, value) {
        if (parts.length - 1 === index) {
            obj[parts[index]] = value;
        } else {
            // if a number
            if (typeof obj[parts[index]] !== 'object') {
                if (parts.length - 2 >= index && parts[index + 1] >= '0' && parts[index + 1] <= '9') {
                    obj[parts[index]] = [];
                } else {
                    obj[parts[index]] = {};
                }
            }
            this._setJsonAttribute(obj[parts[index]], parts, index + 1, value);
        }
    }

    setJsonAttribute(obj, path, value) {
        if (!path) {
            this.log.error('Invalid attribute name for ' + JSON.stringify(obj) + ' = ' + value);
            return;
        }
        const parts = path.split('.');
        if (parts.length === 1) {
            obj[path] = value;
        } else {
            this._setJsonAttribute(obj, parts, 0, value);
        }
    }

    _getAllEntities(cb) {
        this.adapter.objects.getObjectView('custom', 'state', {}, (err, doc) => {
            const ids = [];
            if (doc && doc.rows) {
                for (let i = 0, l = doc.rows.length; i < l; i++) {
                    if (doc.rows[i].value) {
                        const id = doc.rows[i].id;
                        if (doc.rows[i].value[this.adapter.namespace]) {
                            ids.push(id);
                        }
                    }
                }
            }
            ids.push(this.adapter.namespace + '.control.alarm');

            this._processEntities(ids, cb, this._entities);
        });
    }

    _getSmartName(states, id) {
        if (!id) {
            if (!this.adapter.config.noCommon) {
                return states.common.smartName;
            } else {
                return (states &&
                    states.common &&
                    states.common.custom &&
                    states.common.custom[this.adapter.namespace]) ?
                    states.common.custom[this.adapter.namespace].smartName : undefined;
            }
        } else
        if (!this.adapter.config.noCommon) {
            return states[id] && states[id].common ? states[id].common.smartName : null;
        } else {
            return (states[id] &&
                states[id].common &&
                states[id].common.custom &&
                states[id].common.custom[this.adapter.namespace]) ?
                states[id].common.custom[this.adapter.namespace].smartName || null : null;
        }
    }

    _processCommon(id, name, func, room, obj, entityType, entity_id) {
        if (!name) {
            if (func && room) {
                name = room + ' ' + func;
            } else {
                name = obj.common.custom[this.adapter.namespace].name || this._generateName(obj);
            }
        }
        const _name = replaceInvalidChars(this._generateName(obj, 'en'));

        const entity = {
            entity_id: entity_id || (entityType + '.' + _name),
            //state: this._iobState2EntityState(obj._id, state.val);
            attributes: {
                friendly_name: name
            },
            //last_changed: new Date(state.lc).toISOString(),
            //last_updated: new Date(state.ts).toISOString(),
            context: {
                id: obj._id,
                type: entityType,
            }
        };

        if (obj.common.unit) {
            entity.attributes.unit_of_measurement = obj.common.unit;
            //entity.attributes.unit_of_measurement_dict = obj.common.unit;
        }

        if (obj.common.icon) {
            entity.attributes.entity_picture = getObjectIcon(obj);
        }

        this._ID2entity[obj._id] = this._ID2entity[obj._id] || [];
        this._ID2entity[obj._id].push(entity);
        this._entity2ID[entity.entity_id] = entity;
        this._entities.push(entity);
        return entity;
    }

    _addID2entity(id, entity) {
        this._ID2entity[id] = this._ID2entity[id] || [];
        const found = this._ID2entity[id].find(e => e.entity_id === entity.entity_id);
        if (!found) {
            this._ID2entity[id].push(entity);
        }
    }

    // ------------------------------- START OF CONVERTERS ---------------------------------------- //

    _processSocket(id, control, name, room, func, _obj) {
        const entity = this._processCommon(id, name, room, func, _obj, 'switch');

        let state = control.states.find(s => s.id && s.name === 'SET');
        entity.context.STATE = {setId: null, getId: null};
        if (state && state.id) {
            entity.context.STATE.setId = state.id;
            entity.context.STATE.getId = state.id;
            entity.attributes.icon = 'mdi:power-socket-eu';
            this._addID2entity(state.id, entity);
        }

        state = control.states.find(s => s.id && s.name === 'ACTUAL');
        if (state && state.id) {
            entity.context.STATE.getId = state.id;
            this._addID2entity(state.id, entity);
        }
        return [entity];
    }

    _processLight(id, control, name, room, func, _obj) {
        const entity = this._processCommon(id, name, room, func, _obj, 'light');

        let state = control.states.find(s => s.id && s.name === 'SET');
        entity.context.STATE = {setId: null, getId: null};
        if (state && state.id) {
            entity.context.STATE.setId = state.id;
            entity.context.STATE.getId = state.id;
            this._addID2entity(state.id, entity);
        }

        state = control.states.find(s => s.id && s.name === 'ACTUAL');
        if (state && state.id) {
            entity.context.STATE.getId = state.id;
            this._addID2entity(state.id, entity);
        }

        return [entity];
    }

    _processWeather(id, control, name, room, func, _obj) {
        const entity = this._processCommon(id, name, room, func, _obj, 'weather');

        // - weather => STATE any-text(no icon)/clear-night/cloudy/fog/hail/lightning/lightning-rainy/partlycloudy/pouring/rainy/snowy/snowy-rainy/sunny/windy/windy-variant, attributes: [temperature, pressure, humidity, wind_speed, wind_bearing, forecast]
        //        forecast is an array with max 5 items [{datetime: something for new Date(aa), temperature, templow, condition(see STATE), precipitation}, {...}]

        let state = control.states.find(s => s.id && s.name === 'ICON');
        entity.context.STATE = {getId: null};
        if (state && state.id) {
            entity.context.STATE.getId = state.id;
            this._addID2entity(state.id, entity);
        }
        entity.context.ATTRIBUTES = [];

        state = control.states.find(s => s.id && s.name === 'TEMP');
        if (state && state.id) {
            entity.context.ATTRIBUTES.push({attribute: 'temperature', getId: state.id});
            this._addID2entity(state.id, entity);
        } else {
            state = control.states.find(s => s.id && s.name === 'TEMP_MAX');
            if (state && state.id) {
                entity.context.ATTRIBUTES.push({attribute: 'temperature', getId: state.id});
                this._addID2entity(state.id, entity);
            }
        }

        state = control.states.find(s => s.id && s.name === 'PRESSURE');
        if (state && state.id) {
            entity.context.ATTRIBUTES.push({attribute: 'pressure', getId: state.id});
            this._addID2entity(state.id, entity);
        } else {
            state = control.states.find(s => s.id && s.name === 'PRESSURE0');
            if (state && state.id) {
                entity.context.ATTRIBUTES.push({attribute: 'pressure', getId: state.id});
                this._addID2entity(state.id, entity);
                state.id = null; // do not detect it later
            }
        }

        state = control.states.find(s => s.id && s.name === 'HUMIDITY');
        if (state && state.id) {
            entity.context.ATTRIBUTES.push({attribute: 'humidity', getId: state.id});
            this._addID2entity(state.id, entity);
        } else {
            state = control.states.find(s => s.id && s.name === 'HUMIDITY0');
            if (state && state.id) {
                entity.context.ATTRIBUTES.push({attribute: 'humidity', getId: state.id});
                this._addID2entity(state.id, entity);
                state.id = null; // do not detect it later
            }
        }

        state = control.states.find(s => s.id && s.name === 'WIND_SPEED');
        if (state && state.id) {
            entity.context.ATTRIBUTES.push({attribute: 'wind_speed', getId: state.id});
            this._addID2entity(state.id, entity);
        } else {
            state = control.states.find(s => s.id && s.name === 'WIND_SPEED0');
            if (state && state.id) {
                entity.context.ATTRIBUTES.push({attribute: 'wind_speed', getId: state.id});
                this._addID2entity(state.id, entity);
                state.id = null; // do not detect it later
            }
        }

        state = control.states.find(s => s.id && s.name === 'WIND_DIRECTION'); // in °
        if (state && state.id) {
            entity.context.ATTRIBUTES.push({attribute: 'wind_bearing', getId: state.id});
            this._addID2entity(state.id, entity);
        } else {
            state = control.states.find(s => s.id && s.name === 'WIND_DIRECTION0'); // in °
            if (state && state.id) {
                entity.context.ATTRIBUTES.push({attribute: 'wind_bearing', getId: state.id});
                this._addID2entity(state.id, entity);
                state.id = null; // do not detect it later
            }
        }

        // forecast {datetime: something for new Date(aa), temperature, templow, condition(see STATE), precipitation}
        // day 0
        let somethingFound;
        let hassCounter = -1;

        for (let day = 0; day < 6; day++) {
            let dayShiftId;
            somethingFound = false;
            state = control.states.find(s => s.id && s.name === 'ICON' + day);
            if (state && state.id) {
                if (!somethingFound) {
                    hassCounter++;
                    somethingFound = true;
                }
                dayShiftId = dayShiftId || state.id;
                entity.context.ATTRIBUTES.push({attribute: `forecast.${hassCounter}.condition`, getId: state.id});
                this._addID2entity(state.id, entity);
            }

            state = control.states.find(s => s.id && s.name === 'TEMP' + day);
            if (state && state.id) {
                if (!somethingFound) {
                    hassCounter++;
                    somethingFound = true;
                }
                dayShiftId = dayShiftId || state.id;
                entity.context.ATTRIBUTES.push({attribute: `forecast.${hassCounter}.temperature`, getId: state.id});
                this._addID2entity(state.id, entity);
            } else {
                state = control.states.find(s => s.id && s.name === 'TEMP_MAX' + day);
                if (state && state.id) {
                    if (!somethingFound) {
                        hassCounter++;
                        somethingFound = true;
                    }
                    dayShiftId = dayShiftId || state.id;
                    entity.context.ATTRIBUTES.push({attribute: `forecast.${hassCounter}.temperature`, getId: state.id});
                    this._addID2entity(state.id, entity);
                }
            }

            state = control.states.find(s => s.id && s.name === 'TEMP_MIN' + day);
            if (state && state.id) {
                if (!somethingFound) {
                    hassCounter++;
                    somethingFound = true;
                }
                dayShiftId = dayShiftId || state.id;
                entity.context.ATTRIBUTES.push({attribute: `forecast.${hassCounter}.templow`, getId: state.id});
                this._addID2entity(state.id, entity);
            }

            state = control.states.find(s => s.id && s.name === 'PRECIPITATION_CHANCE' + day);
            if (state && state.id) {
                if (!somethingFound) {
                    hassCounter++;
                    somethingFound = true;
                }
                dayShiftId = dayShiftId || state.id;
                entity.context.ATTRIBUTES.push({attribute: `forecast.${hassCounter}.precipitation`, getId: state.id});
                this._addID2entity(state.id, entity);
            } else {
                state = control.states.find(s => s.id && s.name === 'PRECIPITATION' + day);
                if (state && state.id) {
                    if (!somethingFound) {
                        hassCounter++;
                        somethingFound = true;
                    }
                    dayShiftId = dayShiftId || state.id;
                    entity.context.ATTRIBUTES.push({attribute: `forecast.${hassCounter}.precipitation`, getId: state.id});
                    this._addID2entity(state.id, entity);
                }
            }

            if (somethingFound) {
                state = control.states.find(s => s.id && s.name === 'DATE' + day);
                if (state && state.id) {
                    entity.context.ATTRIBUTES.push({attribute: `forecast.${hassCounter}.datetime`, getId: state.id});
                    this._addID2entity(state.id, entity);
                } else if (dayShiftId) {
                    entity.context.ATTRIBUTES.push({
                        attribute: `forecast.${hassCounter}.datetime`,
                        dayShift: hassCounter,
                        getId: dayShiftId,
                        getParser: (entity, attr) => {
                            const date = new Date();
                            attr.dayShift && date.setDate(date.getDate() + attr.dayShift);
                            this.setJsonAttribute(entity.attributes, attr.attribute, date.toISOString());
                        }
                    });
                }
            } else if (hassCounter >= 0) {
                break;
            }
        }

        return [entity];
    }

    _processBlind(id, control, name, room, func, _obj, objects) {
        const entity = this._processCommon(id, name, room, func, _obj, 'input_number');

        let state = control.states.find(s => s.id && s.name === 'SET');
        entity.context.STATE = {setId: null, getId: null};
        entity.attributes.icon = 'mdi:window-maximize';
        if (state && state.id) {
            entity.context.STATE.setId = state.id;
            entity.context.STATE.getId = state.id;
            entity.attributes.mode = 'slider';
            entity.attributes.min = objects[state.id].common.min !== undefined ? objects[state.id].common.min : 0;
            entity.attributes.max = objects[state.id].common.max !== undefined ? objects[state.id].common.max : 100;
            entity.attributes.step = objects[state.id].common.step || 1;
            this._addID2entity(state.id, entity);
        }

        state = control.states.find(s => s.id && s.name === 'ACTUAL');
        if (state && state.id) {
            entity.context.STATE.getId = state.id;
            this._addID2entity(state.id, entity);
        }

        return [entity];
    }

    _processLocation(id, control, name, room, func, _obj) {
        // - geo_location => attributes: [latitude, longitude, passive, icon, radius, entity_picture, gps_accuracy, source]
        const entity = this._processCommon(id, name, room, func, _obj, 'geo_location');

        entity.context.STATE = {getId: null};
        entity.context.ATTRIBUTES = [];
        entity.attributes.icon = 'mdi:crosshairs-gps';

        let state = control.states.find(s => s.id && s.name === 'GPS');
        if (state && state.id) {
            entity.context.ATTRIBUTES.push({
                attribute: 'latitude',
                getId: state.id,
                getParser: function (entity, attr, value) {
                    value = (value || '').toString();
                    let parts = value.toString().split(';');
                    if (parts.length !== 2) {
                        parts = value.toString().split(',');
                    }
                    if (parts.length === 2) {
                        entity.attributes.latitude = parseFloat(parts[0]);
                        entity.attributes.longitude = parseFloat(parts[1]);
                    }
                }
            });
            this._addID2entity(state.id, entity);
        } else {
            state = control.states.find(s => s.id && s.name === 'LATITUDE');
            if (state && state.id) {
                entity.context.ATTRIBUTES.push({attribute: 'latitude', getId: state.id});
                this._addID2entity(state.id, entity);
            }

            state = control.states.find(s => s.id && s.name === 'LONGITUDE');
            if (state && state.id) {
                entity.context.ATTRIBUTES.push({attribute: 'longitude', getId: state.id});
                this._addID2entity(state.id, entity);
            }
        }

        state = control.states.find(s => s.id && s.name === 'RADIUS');
        if (state && state.id) {
            entity.context.ATTRIBUTES.push({attribute: 'radius', getId: state.id});
            this._addID2entity(state.id, entity);
        }

        state = control.states.find(s => s.id && s.name === 'ACCURACY');
        if (state && state.id) {
            entity.context.ATTRIBUTES.push({attribute: 'gps_accuracy', getId: state.id});
            this._addID2entity(state.id, entity);
        }

        entity.attributes.source = 'gps';

        return [entity];
    }

    _processImage(id, control, name, room, func, _obj) {
        // - geo_location => attributes: [latitude, longitude, passive, icon, radius, entity_picture, gps_accuracy, source]
        const entity = this._processCommon(id, name, room, func, _obj, 'camera');

        entity.context.STATE = {getId: null};
        entity.context.ATTRIBUTES = [];
        entity.attributes.icon = 'mdi:camera-outline';

        const state = control.states.find(s => s.id && s.name === 'URL');
        if (state && state.id) {
            entity.context.STATE = {getValue: 'on'};
            entity.context.ATTRIBUTES = [{getId: state.id, attribute: 'url'}];
            entity.attributes.code_format = 'number';

            entity.attributes.access_token = crypto
                .createHmac('sha256', (Math.random() * 1000000000).toString())
                .update(Date.now().toString())
                .digest('hex');

            entity.attributes.model_name = 'Simulated URL';
            entity.attributes.brand = 'ioBroker';
            entity.attributes.motion_detection = false;
            this._addID2entity(state.id, entity);
        }

        return [entity];
    }

    _processMediaPlayer(id, control, name, room, func, _obj, objects) {
        // - media_player =>
        // STATE on/off/playing/paused/idle/standby/unknown,
        //     attributes: [
        //          media_content_type(music/game/music/tvshow/...), // not supported
        //          entity_picture(as cover),
        //          supported_features,
        //          is_volume_muted,
        //          volume_level,
        //          media_duration,
        //          media_position,
        //          media_position_updated_at,
        //          media_title,
        //          media_artist,
        //          media_series_title, // not supported
        //          media_season,
        //          media_episode,
        //          app_name, // not supported
        //          source, // not supported
        //          source_list, // not supported
        //          sound_mode, // not supported
        //          sound_mode_list // not supported
        //          ],
        //     commands:
        //          media_play_pause,
        //          media_next_track,
        //          media_previous_track,
        //          volume_set(volume_level),
        //          turn_off,
        //          turn_on,
        //          volume_down,
        //          volume_mute(is_volume_muted),
        //          volume_up,
        //          select_source(source), // not supported
        //          select_sound_mode(sound_mode), // not supported
        //     features for supported_features:
        //          PAUSE 0x1,
        //          volume_set 0x4,
        //          volume_mute 0x8,
        //          media_previous_track 0x10,
        //          media_next_track 0x20,
        //          turn_on 0x80,
        //          turn_off 0x100,
        //          play_media 0x200,
        //          volume_down/volume_up 0x400,
        //          select_source 0x800,
        //          select_sound_mode (0x10000),
        //          play (0x4000)

        const entity = this._processCommon(id, name, room, func, _obj, 'geo_location');

        entity.context.STATE = {getId: null};
        entity.context.ATTRIBUTES = [];
        entity.context.COMMANDS = [];
        entity.attributes.icon = 'mdi:play-network';
        entity.attributes.media_content_type = 'unknown';
        entity.attributes.supported_features = 0;
        let playPauseAttribute;

        let state = control.states.find(s => s.id && s.name === 'STATE');
        if (state && state.id) {
            entity.context.STATE.setId = state.id;
            entity.context.STATE.getId = state.id;
            entity.context.STATE.getParser = function (entity, attr, state) {
                state = state || {val: null};
                // on/off/playing/paused/idle/standby/unknown,
                if (state.val === true || state.val === 1 || state.val === 'play') {
                    entity.state = 'playing';
                } else if (state.val === false || state.val === 0 || state.val === 'pause') {
                    entity.state = 'paused';
                } else if (state.val === 'stop' || state.val === 2) {
                    entity.state = 'idle';
                }
            };

            if (objects[state.id] && objects[state.id].common && objects[state.id].common.write) {
                playPauseAttribute = {
                    service: 'media_play_pause',
                    setId: state.id,
                    parseCommand: (entity, command, params, user) => new Promise((resolve, reject) =>
                        this.adapter.setForeignState(entity.setId, !entity.state, false, {user}, err =>
                            err ? reject(err) : resolve()))
                };
                entity.context.COMMANDS.push(playPauseAttribute);
                entity.attributes.supported_features |= 0x4000;
            }
            this._addID2entity(state.id, entity);
        }

        if (!playPauseAttribute) {
            state = control.states.find(s => s.id && s.name === 'PLAY');
            if (state && state.id) {
                playPauseAttribute = {
                    service: 'media_play_pause',
                    playId: state.id,
                    parseCommand: (entity, command, params, user) => new Promise((resolve, reject) =>
                        this.adapter.setForeignState(entity.state === 'playing' ? command.pauseId : command.playId, true, false, {user}, err =>
                            err ? reject(err) : resolve()))
                };
                entity.context.ATTRIBUTES.push(playPauseAttribute);
                entity.attributes.supported_features |= 0x4000;
            }

            state = control.states.find(s => s.id && s.name === 'PAUSE');
            if (state && state.id) {
                if (playPauseAttribute) {
                    playPauseAttribute.pauseId = state.id;
                } else {
                    entity.context.COMMANDS.push({
                        service: 'media_play_pause',
                        pauseId: state.id,
                        parseCommand: (entity, command, params, user) => new Promise((resolve, reject) =>
                            this.adapter.setForeignState(entity.state === 'playing' ? command.pauseId : command.playId, true, false, {user}, err =>
                                err ? reject(err) : resolve()))

                    });
                }
            } else {
                state = control.states.find(s => s.id && s.name === 'STOP');

                if (state && state.id) {
                    if (playPauseAttribute) {
                        playPauseAttribute.pauseId = state.id;
                    } else {
                        entity.context.COMMANDS.push({
                            service: 'media_play_pause',
                            pauseId: state.id,
                            parseCommand: (entity, command, params, user) => new Promise((resolve, reject) =>
                                this.adapter.setForeignState(entity.state === 'playing' ? command.pauseId : command.playId, true, false, {user}, err =>
                                    err ? reject(err) : resolve()))
                        });
                    }
                }
            }
        }

        state = control.states.find(s => s.id && s.name === 'NEXT');
        if (state && state.id) {
            entity.context.COMMANDS.push({
                service: 'media_next_track',
                setId: state.id,
                parseCommand: (entity, command, params, user) =>
                    new Promise((resolve, reject) =>
                        this.adapter.setForeignState(command.setId, true, false, {user}, err =>
                            err ? reject(err) : resolve()))

            });
            entity.attributes.supported_features |= 0x20;
        }

        state = control.states.find(s => s.id && s.name === 'PREV');
        if (state && state.id) {
            entity.context.COMMANDS.push({
                service: 'media_previous_track',
                setId: state.id,
                parseCommand: (entity, command, params, user) =>
                    new Promise((resolve, reject) =>
                        this.adapter.setForeignState(command.setId, true, false, {user}, err =>
                            err ? reject(err) : resolve()))

            });
            entity.attributes.supported_features |= 0x10;
        }
        let getVolumeId;
        state = control.states.find(s => s.id && s.name === 'VOLUME_ACTUAL');
        if (state && state.id) {
            getVolumeId = state.id;
        }
        state = control.states.find(s => s.id && s.name === 'VOLUME');

        let setVolumeId;
        if (state && state.id) {
            setVolumeId = state.id;
            getVolumeId = getVolumeId || state.id;

            entity.attributes.supported_features |= 0x4;
            entity.attributes.supported_features |= 0x400;

            const common = objects[setVolumeId].common || {};

            const min = common.min !== undefined ? common.min : 0;
            const max = common.max !== undefined ? common.max : 100;
            const step = common.step !== undefined ? common.step : (max - min) / 10;

            entity.context.COMMANDS.push({
                service: 'volume_down',
                setId: setVolumeId,
                getId: getVolumeId,
                min,
                max,
                step,
                parseCommand: (entity, command, params, user) => new Promise((resolve, reject) => {
                    // get status
                    this.adapter.getForeignState(command.getId, (err, state) => {
                        let val = (state && state.val) || 0;
                        val -= command.step;
                        if (val < command.min) {
                            val = command.min;
                        }
                        this.adapter.setForeignState(command.setId, val, false, {user}, err =>
                            err ? reject(err) : resolve());
                    });
                })
            });

            entity.context.COMMANDS.push({
                service: 'volume_up',
                setId: setVolumeId,
                getId: getVolumeId,
                min,
                max,
                step,
                parseCommand: (entity, command, params, user) => new Promise((resolve, reject) => {
                    // get status
                    this.adapter.getForeignState(command.getId, (err, state) => {
                        let val = (state && state.val) || 0;
                        val += command.step;
                        if (val > command.max) {
                            val = command.max;
                        }
                        this.adapter.setForeignState(command.setId, val, false, {user}, err =>
                            err ? reject(err) : resolve());
                    });
                })
            });

            entity.context.COMMANDS.push({
                service: 'volume_set',
                setId: setVolumeId,
                parseCommand: (entity, command, data, user) =>
                    new Promise((resolve, reject) =>
                        this.adapter.setForeignState(command.setId, data.service_data.value !== undefined ? data.service_data.value : data.service_data.volume_level, false, {user}, err =>
                            err ? reject(err) : resolve()))
            });

            entity.context.ATTRIBUTES.push({attribute: 'volume_level', getId: state.id});
            this._addID2entity(state.id, entity);
        } else if (getVolumeId) {
            entity.context.ATTRIBUTES.push({attribute: 'volume_level', getId: getVolumeId});
            this._addID2entity(state.id, entity);
        }

        state = control.states.find(s => s.id && s.name === 'MUTE');
        if (state && state.id) {
            entity.context.ATTRIBUTES.push({
                attribute: 'is_volume_muted',
                getId: state.id
            });

            entity.context.COMMANDS.push({
                service: 'volume_mute',
                setId: state.id,
                parseCommand: (entity, command, data, user) =>
                    new Promise((resolve, reject) =>
                        this.adapter.setForeignState(command.setId, data.service_data.is_volume_muted, false, {user}, err =>
                            err ? reject(err) : resolve()))
            });

            this._addID2entity(state.id, entity);
            entity.attributes.supported_features |= 0x8;
        }

        state = control.states.find(s => s.id && s.name === 'POWER');
        if (state && state.id) {
            entity.context.COMMANDS.push({
                service: 'turn_on',
                setId: state.id,
                parseCommand: (entity, command, params, user) =>
                    new Promise((resolve, reject) =>
                        this.adapter.setForeignState(command.setId, true, false, {user}, err =>
                            err ? reject(err) : resolve()))
            });

            entity.context.COMMANDS.push({
                service: 'turn_off',
                setId: state.id,
                parseCommand: (entity, command, params, user) =>
                    new Promise((resolve, reject) =>
                        this.adapter.setForeignState(command.setId, false, false, {user}, err =>
                            err ? reject(err) : resolve()))
            });

            entity.context.ATTRIBUTES.push({
                attribute: 'power',
                getId: state.id,
                getParser: function (entity, attr, state) {
                    state = state || {val: null};
                    if (state.val) {
                        entity.attributes.power = 'on';
                    } else {
                        entity.attributes.power = 'off';
                        entity.state = 'off';
                    }
                }
            });
            entity.attributes.supported_features |= 0x10;
            this._addID2entity(state.id, entity);
        }

        state = control.states.find(s => s.id && s.name === 'ARTIST');
        if (state && state.id) {
            entity.context.ATTRIBUTES.push({attribute: 'media_artist', getId: state.id});
            this._addID2entity(state.id, entity);
        }

        state = control.states.find(s => s.id && s.name === 'TITLE');
        if (state && state.id) {
            entity.context.ATTRIBUTES.push({attribute: 'media_title', getId: state.id});
            this._addID2entity(state.id, entity);
        }

        state = control.states.find(s => s.id && s.name === 'DURATION');
        if (state && state.id) {
            entity.context.ATTRIBUTES.push({attribute: 'media_duration', getId: state.id});
            this._addID2entity(state.id, entity);
        }

        state = control.states.find(s => s.id && s.name === 'ELAPSED');
        if (state && state.id) {
            entity.context.ATTRIBUTES.push({attribute: 'media_position', getId: state.id});
            entity.context.ATTRIBUTES.push({attribute: 'media_position_updated_at', media_position_updated_at: true});
            this._addID2entity(state.id, entity);
        }

        state = control.states.find(s => s.id && s.name === 'EPISODE');
        if (state && state.id) {
            entity.context.ATTRIBUTES.push({attribute: 'media_episode', getId: state.id});
            this._addID2entity(state.id, entity);
        }

        state = control.states.find(s => s.id && s.name === 'SEASON');
        if (state && state.id) {
            entity.context.ATTRIBUTES.push({attribute: 'media_season', getId: state.id});
            this._addID2entity(state.id, entity);
        }

        state = control.states.find(s => s.id && s.name === 'COVER');
        if (state && state.id) {
            entity.context.ATTRIBUTES.push({attribute: 'entity_picture', getId: state.id});
            this._addID2entity(state.id, entity);
        }

        return [entity];
    }

    _parseCommandDimmer(entity, command, data, user) {
        return new Promise((resolve, reject) => {
            // if ON/OFF object exists
            if (entity.context.STATE.setId && entity.context.STATE.getId) {
                // read actual state
                this.adapter.getForeignState(entity.context.STATE.getId, {user}, (err, state) => {
                    // if lamp is not ON
                    if (!state || !state.val) {
                        // ON
                        this.adapter.setForeignState(entity.context.STATE.setId, true, false, {user}, () => {
                            // If dimmer level set
<<<<<<< HEAD
                            if (data.service_data.brightness_pct !== undefined) {
                                entity.attributes.brightness = data.service_data.brightness_pct * 255 / entity.attributes.iob_max;
                                this.adapter.setForeignState(command.setId, data.service_data.brightness_pct, false, {user}, err =>
                                    err ? reject(err) : resolve());
                            } else {
                                entity.attributes.brightness = command.on * 255 / entity.attributes.iob_max;
                                this.adapter.setForeignState(command.setId, command.on, false, {user}, err =>
                                    err ? reject(err) : resolve());
=======
                            if (data.data_servivce.brightness_pct !== undefined) {
                                this.adapter.setForeignState(command.setId, data.data_servivce.brightness_pct, false, {user}, err =>
                                    err ? reject(err) : resolve());
                            } else {
                                resolve();
>>>>>>> 47e2cc40
                            }
                        });
                    } else
                    // If dimmer level set
<<<<<<< HEAD
                    if (data.service_data.brightness_pct !== undefined) {
                        entity.attributes.brightness = data.service_data.brightness_pct * 255 / entity.attributes.iob_max;
                        this.adapter.setForeignState(command.setId, data.service_data.brightness_pct, false, {user}, err =>
=======
                    if (data.data_servivce.brightness_pct !== undefined) {
                        this.adapter.setForeignState(command.setId, data.data_servivce.brightness_pct, false, {user}, err =>
>>>>>>> 47e2cc40
                            err ? reject(err) : resolve());
                    } else {
                        resolve();
                    }
                });
            } else
            // If dimmer level set
<<<<<<< HEAD
            if (data.service_data.brightness_pct !== undefined) {
                entity.attributes.brightness = data.service_data.brightness_pct * 255 / entity.attributes.iob_max;
                this.adapter.setForeignState(command.setId, data.service_data.brightness_pct, false, {user}, err =>
=======
            if (data.data_servivce.brightness_pct !== undefined) {
                this.adapter.setForeignState(command.setId, data.data_servivce.brightness_pct, false, {user}, err =>
>>>>>>> 47e2cc40
                    err ? reject(err) : resolve());
            } else {
                resolve();
            }
        });
    }

    _processDimmer(id, control, name, room, func, _obj) {
        const entity = this._processCommon(id, name, room, func, _obj, 'light');

        entity.attributes.iob_max = _obj.common.max;

        let state = control.states.find(s => s.id && s.name === 'ON_SET');
        entity.context.STATE = {setId: null, getId: null};
        if (state && state.id) {
            entity.context.STATE.setId = state.id;
            entity.context.STATE.getId = state.id;
            this._addID2entity(state.id, entity);
        }

        state = control.states.find(s => s.id && s.name === 'ON_ACTUAL');
        if (state && state.id) {
            entity.context.STATE.getId = state.id;
            this._addID2entity(state.id, entity);
        }

        let getDimmer;
        state = control.states.find(s => s.id && s.name === 'ACTUAL');
        if (state && state.id) {
            getDimmer = state.id;
        }

        state = control.states.find(s => s.id && s.name === 'SET');
        if (state && state.id) {
            getDimmer = getDimmer || state.id;
            entity.attributes.brightness = state.val;
            entity.context.ATTRIBUTES = [{attribute: 'brightness', getId: getDimmer}];
            entity.context.COMMANDS = [{
                service: 'turn_on',
                setId: state.id,
<<<<<<< HEAD
                on: _obj.common.max || 100,
=======
>>>>>>> 47e2cc40
                parseCommand: this._parseCommandDimmer.bind(this)
            }];
            this._addID2entity(state.id, entity);
        } else if (getDimmer) {
            entity.attributes.brightness = state.val;
            entity.context.ATTRIBUTES = [{attribute: 'brightness', getId: getDimmer}];
            this._addID2entity(state.id, entity);
        }

        return [entity];
    }

    _processDoor(id, control, name, room, func, _obj, objects) {
        const entity = this._processCommon(id, name, room, func, _obj, 'binary_sensor');

        const state = control.states.find(s => s.id && s.name === 'ACTUAL');
        entity.context.STATE = {getId: null};
        entity.attributes.icon = 'mdi:door';
        if (state && state.id) {
            entity.context.STATE.getId = state.id;
            this._addID2entity(state.id, entity);
        }

        return [entity, this._processBattery(control, name, room, func, objects)];
    }

    _processWindow(id, control, name, room, func, _obj, objects) {
        const entity = this._processCommon(id, name, room, func, _obj, 'binary_sensor');

        const state = control.states.find(s => s.id && s.name === 'ACTUAL');
        entity.context.STATE = {getId: null};
        entity.attributes.icon = 'mdi:window-maximize';
        if (state && state.id) {
            entity.context.STATE.getId = state.id;
            this._addID2entity(state.id, entity);
        }

        return [entity, this._processBattery(control, name, room, func, objects)];
    }

    _processBattery(control, name, room, func, objects) {
        const state = control.states.find(s => s.id && s.name === 'LOWBAT');
        if (state && state.id) {
            const entity = this._processCommon(state.id, name, room, func, objects[state.id], 'sensor');
            entity.context.STATE = {getId: state.id};
            entity.context.iobType = 'LOWBAT';
            entity.attributes.icon = 'mdi:battery-alert';
            this._addID2entity(state.id, entity);
            return entity;
        } else {
            return null;
        }
    }

    _processMotion(id, control, name, room, func, _obj, objects) {
        const entity = this._processCommon(id, name, room, func, _obj, 'binary_sensor');

        const state = control.states.find(s => s.id && s.name === 'ACTUAL');
        entity.context.STATE = {getId: null};
        entity.attributes.icon = 'mdi:motion-sensor';
        if (state && state.id) {
            entity.context.STATE.getId = state.id;
            this._addID2entity(state.id, entity);
        }

        return [entity, this._processBattery(control, name, room, func, objects)];
    }

    _processLock(id, control, name, room, func, _obj, objects) {
        const entity = this._processCommon(id, name, room, func, _obj, 'lock');

        let state = control.states.find(s => s.id && s.name === 'SET');
        entity.context.STATE = {setId: null, getId: null};
        entity.attributes.icon = 'mdi:lock-open';
        if (state && state.id) {
            entity.context.STATE.setId = state.id;
            this._addID2entity(state.id, entity);
        }

        state = control.states.find(s => s.id && s.name === 'ACTUAL');
        if (state && state.id) {
            entity.context.STATE.getId = state.id;
            this._addID2entity(state.id, entity);
        }
        return [entity, this._processBattery(control, name, room, func, objects)];
    }

    _processTemperature(id, control, name, room, func, _obj, objects) {
        let entity;
        let state = control.states.find(s => s.id && s.name === 'ACTUAL'); // temperature
        if (state && state.id) {
            entity = this._processCommon(state.id, name, room, func, objects[state.id], 'sensor');
            entity.context.STATE = {getId: state.id};
            this._addID2entity(state.id, entity);
        }

        state = control.states.find(s => s.id && s.name === 'SECOND'); // humidity
        let entityHum;
        if (state && state.id) {
            entityHum = this._processCommon(state.id, name, room, func, objects[state.id], 'sensor');
            entityHum.context.STATE = {getId: state.id};
            entityHum.attributes.icon = 'mdi:mdi-water';
            entityHum.attributes.unit_of_measurement = entityHum.attributes.unit_of_measurement || objects[state.id].common.unit || '%';
            this._addID2entity(state.id, entityHum);
        }

        return [entity, entityHum, this._processBattery(control, name, room, func, objects)];
    }

    _processThermostat(id, control, name, room, func, _obj, objects) {
        // - climate => STATE on/off, attributes: [current_temperature, operation_mode, operation_list, target_temp_step, target_temp_low, target_temp_high, min_temp, max_temp, temperature], commands:
        const entity = this._processCommon(id, name, room, func, _obj, 'climate');

        let state = control.states.find(s => s.id && s.name === 'POWER');
        entity.context.STATE = {setId: null, getId: null};
        entity.attributes.icon = 'mdi:thermostat';

        if (state && state.id) {
            entity.context.STATE.setId = state.id;
            entity.context.STATE.getId = state.id;
            this._addID2entity(state.id, entity);
        }

        // actual temperature
        state = control.states.find(s => s.id && s.name === 'ACTUAL');
        if (state && state.id) {
            entity.context.ATTRIBUTES = entity.context.ATTRIBUTES || [];
            entity.context.ATTRIBUTES.push({attribute: 'current_temperature', getId: state.id});
            this._addID2entity(state.id, entity);
            if (objects[state.id].common && objects[state.id].common.unit) {
                entity.attributes.unit_of_measurement = objects[state.id].common.unit;
            }
        }

        state = control.states.find(s => s.id && s.name === 'SET');
        if (state && state.id) {
            entity.context.ATTRIBUTES = entity.context.ATTRIBUTES || [];
            entity.context.ATTRIBUTES.push({attribute: 'temperature', getId: state.id});
            entity.context.COMMANDS = [{
                service: 'set_temperature',
                setId: state.id,
                parseCommand: (entity, command, data, user) =>
                    new Promise((resolve, reject) =>
                        this.adapter.setForeignState(command.setId, data.service_data.temperature, false, {user}, err =>
                            err ? reject(err) : resolve()))
            }];

            if (objects[state.id].common) {
                if (!entity.attributes.unit_of_measurement && objects[state.id].common.unit) {
                    entity.attributes.unit_of_measurement = objects[state.id].common.unit;
                }
                if (objects[state.id].common.min) {
                    entity.attributes.min_temp = objects[state.id].common.min;
                }
                if (objects[state.id].common.max) {
                    entity.attributes.max_temp = objects[state.id].common.max;
                }
                if (objects[state.id].common.step) {
                    entity.attributes.target_temp_step = objects[state.id].common.step;
                }
            }
            this._addID2entity(state.id, entity);
        }

        // detect second entity => humidity
        let entryHum;
        state = control.states.find(s => s.id && s.name === 'HUMIDITY');
        if (state && state.id) {
            entryHum = this._processCommon(state.id, name, room, func, objects[state.id], 'sensor');
            entryHum.context.STATE = {getId: state.id};
            entryHum.attributes.icon = 'mdi:mdi-water';
            entryHum.attributes.unit_of_measurement = entryHum.attributes.unit_of_measurement || objects[state.id].common.unit || '%';
            this._addID2entity(state.id, entryHum);
        }
        return [entity, entryHum, this._processBattery(control, name, room, func, objects)];
    }

    _iobState2EntityState(id, val, type) {
        type = type || this._ID2entity[id][0].context.type;
        const pos = type.lastIndexOf('.');
        if (pos !== -1) {
            type = type.substring(pos + 1);
        }

        if (type === 'light' || type === 'switch') {
            return val ? 'on' : 'off';
        } else
        if (type === 'binary_sensor') {
            return val ? 'on' : 'off';
        } else
        if (type === 'lock') {
            return val ? 'unlocked' : 'locked';
        } else
        if (type === 'alarm_control_panel') {
            return val ? 'armed' : 'disarmed';
        } else {
            return val === null || val === undefined ? 'unknown' : val;
        }
    }

    // Process manually created entity
    _processManualEntity(id, _entities, cb) {
        this.adapter.getForeignObject(id, (err, obj) => {
            if (id === this.adapter.namespace + '.control.alarm') {
                obj.common.custom = obj.common.custom || {};
                obj.common.custom[this.adapter.namespace] = obj.common.custom[this.adapter.namespace] || {};
                obj.common.custom[this.adapter.namespace].name = obj.common.custom[this.adapter.namespace].name || 'defaultAlarm';
                obj.common.custom[this.adapter.namespace].entity = 'alarm_control_panel';
            }
            const entityType = obj.common.custom[this.adapter.namespace].entity;
            const name = obj.common.custom[this.adapter.namespace].name || this._generateName(obj, 'en');

            const entity = this._processCommon(id, null, null, null, obj, entityType, entityType + '.' + name);

            entity.context.STATE = {getId: id, setId: id};
            entity.isManual = true;

            if (entityType === 'light') {
                if (obj.common.type === 'number') {
<<<<<<< HEAD
                    entity.attributes.iob_max = obj.common.max;

                    this.adapter.getForeignState

                    this.adapter.getForeignState(id, (err, state) => {
                        entity.attributes.brightness = state.val * 255 / entity.attributes.iob_max;
                        entity.context.COMMANDS = [{
                            service: 'turn_on',
                            setId: id,
                            on: obj.common.max || 100,
                            parseCommand: this._parseCommandDimmer.bind(this)
                        },
                        {
                            service: 'turn_off',
                            setId: id,
                            off: obj.common.min || 0,
                            parseCommand: (entity, command, data, user) =>
                                new Promise((resolve, reject) =>
                                    this.adapter.setForeignState(command.setId, command.off, false, {user}, err => err ? reject(err) : resolve()))
                        }];
                    });


=======
                    entity.context.COMMANDS = [{
                        service: 'turn_on',
                        setId: id,
                        parseCommand: this._parseCommandDimmer.bind(this)
                    }];
                    entity.context.COMMANDS = [{
                        service: 'turn_off',
                        setId: id,
                        off: obj.common.min || 0,
                        parseCommand: (entity, command, data, user) =>
                            new Promise((resolve, reject) =>
                                this.adapter.setForeignState(command.setId, command.off, false, {user}, err => err ? reject(err) : resolve()))
                    }];
>>>>>>> 47e2cc40
                }
            } else if (entityType === 'camera') {
                entity.context.STATE = {getValue: 'on'};
                entity.context.ATTRIBUTES = [{getId: id, attribute: 'url'}];
                entity.attributes.code_format = 'number';
                entity.attributes.access_token = crypto
                    .createHmac('sha256', (Math.random() * 1000000000).toString())
                    .update(Date.now().toString())
                    .digest('hex');
                entity.attributes.model_name = 'Simulated URL';
                entity.attributes.brand = 'ioBroker';
                entity.attributes.motion_detection = false;
            } else if (entityType === 'alarm_control_panel') {
                // - alarm_control_panel => STATE disarmed/armed/armed_home/armed_away/armed_night/armed_custom_bypass/pending/arming/disarming/triggered, attributes: [code_format], commands: alarm_arm_away, alarm_arm_home, alarm_arm_night, alarm_arm_custom_bypass, alarm_disarm (code will be sent)
                // we support only armed/disarmed
                entity.attributes.code_format = obj.common.custom[this.adapter.namespace].code_format || 'number';
                // the code must be in the object in native as alarm_code
            } else if (entityType === 'input_number') {
                entity.attributes.min = obj.common.min !== undefined ? obj.common.min : 0;
                entity.attributes.max = obj.common.max !== undefined ? obj.common.max : 100;
                entity.attributes.step = obj.common.step || 1;
                entity.attributes.mode = obj.common.custom[this.adapter.namespace].mode || 'slider';
            } else if (entityType === 'timer') {
                // - timer => STATE idle/paused/active, attributes: [remaining]
                entity.context.STATE = {getId: null, setId: null}; // will be simulated
                entity.context.lastValue = null;
                entity.attributes.remaining = 0;
                entity.context.ATTRIBUTES = [{
                    attribute: 'remaining',
                    getId: id,
                    setId: id,
                    getParser: function (entity, attr, state) {
                        state = state || {val: null};
                        // - timer => STATE idle/paused/active, attributes: [remaining]
                        // if 0 => timer is off
                        if (!state.val) {
                            entity.state = 'idle';
                        } else if (entity.context.lastValue === null) {
                            entity.state = 'active';
                        } else if (entity.context.lastValue === state.val) {
                            // pause
                            entity.state = 'paused';
                        } else {
                            // active
                            entity.state = 'active';
                        }

                        entity.context.lastValue = state.val;

                        // seconds to D HH:MM:SS
                        if (typeof state.val === 'string' && state.val.indexOf(':') !== -1) {
                            entity.attributes.remaining = state.val;
                        } else {
                            state.val = parseInt(state.val, 10);
                            const hours = Math.floor(state.val / 3600);
                            const minutes = Math.floor((state.val % 3600) / 60);
                            const seconds = state.val % 60;
                            entity.attributes.remaining = `${padding(hours)}:${padding(minutes)}:${padding(seconds)}`;
                        }
                    }
                }];
            }
            this.log.debug(`Create manual device: ${entity.entity_id} - ${id}`);

            this._addID2entity(id, entity);

            this._objects[id] = entity;
            cb && cb();
        });
    }

    _processCall(ws, data) {
        if (data.service === 'dismiss') {
            this.log.debug('dismiss ' + data.service_data.notification_id);

            this._clearNotification(data.service_data.notification_id, () =>
                this._sendResponse(ws, data.id));
            return;
        }

        let id = data.service_data.entity_id;

        if (!this._entity2ID[id]) {
            this.log.warn('Unknown entity: ' + id);
            return;
        }
        const user = 'system.user.' + (ws.__auth.username || this.config.defaultUser);

        const entity = this._entity2ID[id];
        id = entity.context.STATE.setId;

        if (entity.context.COMMANDS) {
            const command = entity.context.COMMANDS.find(c => c.service === data.service);
            if (command && command.parseCommand) {
                command.parseCommand(entity, command, data, user)
                    .then(result => {
                        this._sendResponse(ws, data.id, result);
                    })
                    .catch(e => {
                        this._sendResponse(ws, data.id, {result: false, error: e});
                    });
                return;
            }
        }

        if (data.service === 'toggle') {
            this.log.debug('toggle ' + id);

            this.adapter.getForeignState(id, {user}, (err, state) =>
                this.adapter.setForeignState(id, state ? !state.val : true, false, {user}, () =>
                    this._sendResponse(ws, data.id)));
        } else
        if (data.service === 'volume_set') {
            this.log.debug('volume_set ' + id);

            this.adapter.setForeignState(id, data.service_data.value, false, {user}, () =>
                this._sendResponse(ws, data.id));
        } else
        if (data.service === 'trigger' || data.service === 'turn_on' || data.service === 'unlock') {
            this.log.debug(data.service + ' ' + id);

            this.adapter.setForeignState(id, true, false, {user}, () =>
                this._sendResponse(ws, data.id));
        } else
        if (data.service === 'turn_off' || data.service === 'lock') {
            this.log.debug(data.service + ' ' + id);

            this.adapter.setForeignState(id, false, false, {user}, () =>
                this._sendResponse(ws, data.id));
        } else
        if (data.service === 'set_temperature') {
            this.log.debug('set_temperature ' + data.service_data.temperature);

            if (data.service_data.temperature !== undefined) {
                if (entity.context.ATTRIBUTES) {
                    const attr = entity.context.ATTRIBUTES.find(attr => attr.attribute === 'temperature');
                    if (attr) {
                        return this.adapter.setForeignState(attr.setId, data.service_data.temperature, false, {user}, () =>
                            this._sendResponse(ws, data.id));
                    }
                }
            }
            this.log.warn('Cannot find attribute temperature in ' + data.service_data.entity_id);
            this._sendResponse(ws, data.id);
        } else
        if (data.service === 'set_operation_mode') {
            this.log.debug('set_operation_mode ' + data.service_data.operation_mode);

            this.adapter.setForeignState(id, false, false, {user}, () =>
                this._sendResponse(ws, data.id));
        } else
        if (data.service === 'set_page') {
            this.log.debug('set_page ' + JSON.stringify(data.service_data.page));

            if (typeof data.service_data.page === 'object') {
                this.adapter.setState('control.data', {
                    val: data.service_data.page.title,
                    ack: true
                }, () => {
                    /*this.adapter.setState('control.instance', {
                        val: self._instance,
                        ack: true
                    }, () => {*/
                    this.adapter.setState('control.command', {
                        val: 'changedView',
                        ack: true
                    });
                    //});
                });
            }
        } else
        if (data.service.startsWith('set_') && data.service !== 'set_datetime') {
            this.log.debug(data.service + ': ' + id + ' = ' + data.service_data[data.service.substring(4)]);
            // set_value          => service_data.value
            // set_operation_mode => service_data.operation_mode
            // set_temperature    => service_data.temperature
            // set_speed          => service_data.speed

            this.adapter.setForeignState(id, data.service_data[data.service.substring(4)], false, {user}, () =>
                this._sendResponse(ws, data.id));
        } else
        if (data.service === 'volume_mute') {
            this.log.debug('volume_mute ' + id + ' = ' + data.service_data.is_volume_muted);
            // volume_mute        => service_data.is_volume_muted

            this.adapter.setForeignState(id, data.service_data.is_volume_muted, false, {user}, () =>
                this._sendResponse(ws, data.id));
        } else
        if (data.service.startsWith('select_')) {
            this.log.debug(data.service + ': ' + id + ' = ' + data.service_data[data.service.substring(7)]);
            // select_option      => service_data.option
            // select_source      => service_data.source

            this.adapter.setForeignState(id, data.service_data[data.service.substring(7)], false, {user}, () =>
                this._sendResponse(ws, data.id));
        } else
        if (data.service.startsWith('alarm_')) {
            //  alarm_arm_away, alarm_arm_home, alarm_arm_night, alarm_arm_custom_bypass, alarm_disarm (code will be sent)
            this.log.debug(data.service + ': ' + id + ' = ' + data.service_data.code ? 'XXX' : 'none');
            this.adapter.getForeignObject(id, (err, obj) => {
                if (obj.native.alarm_code && obj.native.alarm_code.toString() !== data.service_data.code.toString()) {
                    this._sendResponse(ws, data.id, {result: false, error: 'invalid code'});
                } else {
                    this.log.warn(`No code is defined! To provide the code add to object ${id} native.alarm_code with desired code`);
                    this.adapter.setForeignState(id, data.service.startsWith('alarm_arm'), false, {user}, () =>
                        this._sendResponse(ws, data.id));
                }
            });
        } else {
            this.log.warn('Unknown service: ' + data.service + ' (' + JSON.stringify(data) + ')');
            // close_cover, open_cover
            // set_datetime       => service_data.date, service_data.time

            //{'id": 21, "type": "result", "success": false, "error": {"code": "not_found", "message": "Service not found."}}
            ws.send(JSON.stringify({id, type: 'result', success: false, error: {code: 'not_found', message: 'Service not found.'}}));
        }
    }

    _getAllStates(cb) {
        const entity = this._entities.find(e => e.state === undefined);
        if (!entity) {
            cb && cb();
        } else {
            let count = 0;
            entity.state = 'unknown';
            if (entity.context.STATE && entity.context.STATE.getId) {
                count++;
                this.adapter.getForeignState(entity.context.STATE.getId, {user: 'system.user.' + this.config.defaultUser}, (err, state) => {
                    if (state) {
                        entity.state = this._iobState2EntityState(entity.context.STATE.getId, state.val);
                        try {
                            entity.last_changed = new Date(state.lc).toISOString();
                        } catch (e) {
                            this.adapter.log.warn(`Invalid last changed for ${entity.context.STATE.getId}`);
                        }
                        try {
                            entity.last_updated = new Date(state.ts).toISOString();
                        } catch (e) {
                            this.adapter.log.warn(`Invalid timestamp for ${entity.context.STATE.getId}`);
                        }
                    } else {
                        entity.state = 'unknown';
                        try {
                            entity.last_changed = new Date().toISOString();
                        } catch (e) {
                            this.adapter.log.warn(`Invalid last changed for ${entity.context.STATE.getId}`);
                        }
                        entity.last_updated = entity.last_changed;
                    }

                    !--count && setImmediate(() => this._getAllStates(cb));
                });
            } else if (entity.context.type === 'switch') {
                entity.state = 'off';
            } else if (entity.context.STATE.getValue !== undefined) {
                entity.state = entity.context.STATE.getValue;
            } else if (entity.context.type === 'climate') {
                entity.state = 'on';
            }

            if (entity.context.ATTRIBUTES) {
                const ids = entity.context.ATTRIBUTES.map(entry => entry.getId || '');
                count++;

                this.adapter.getForeignStates(ids, (err, states) => {
                    if (ids && ids.length) {
                        entity.attributes = entity.attributes || {};
                        ids.forEach((id, i) => {
                            const attribute = entity.context.ATTRIBUTES[i].attribute;
                            if (entity.context.ATTRIBUTES[i].getParser) {
                                entity.context.ATTRIBUTES[i].getParser(entity, entity.context.ATTRIBUTES[i], states[id]);
                            } else
                            if (states[id] && states[id].val !== undefined) {
                                this.setJsonAttribute(entity.attributes, attribute, this._iobState2EntityState(null, states[id].val, attribute), this.log);
                            } else {
                                this.setJsonAttribute(entity.attributes, attribute, 'unknown', this.log);
                            }

                            if (attribute === 'remaining' && entity.context.type === 'timer') {
                                if (!states[id].val) {
                                    entity.state = 'idle';
                                } else {
                                    entity.state = 'active';
                                }
                                entity.context.lastValue = states[id].val;
                            }
                        });
                    }

                    !--count && setImmediate(() => this._getAllStates(cb));
                });
            }

            !count && setImmediate(() => this._getAllStates(cb));
        }
    }

    onStateChange(id, state) {
        if (id === this.adapter.namespace + '.control.shopping_list') {
            this._sendUpdate('shopping_list_updated');
            return;
        } else if (id === this.adapter.namespace + '.notifications.list') {
            this._sendUpdate('persistent_notifications_updated');
            return;
        } else if (id === this.adapter.namespace + '.notifications.add') {
            if (!state.ack) {
                this.addNotification(state.val, () => {
                    this._sendUpdate('persistent_notifications_updated');
                });
            }
            return;
        } else if (id === this.adapter.namespace + '.notifications.clear') {
            if (!state.ack) {
                this._clearNotification(state.val, () => {
                    this._sendUpdate('persistent_notifications_updated');
                });
            }
            return;
        }

        const entities = this._ID2entity[id];
        if (entities) {
            entities.forEach(entity => {
                if (state) {
                    // {id: 2, type: "event", "event": {"event_type": "state_changed", "data": {"entity_id": "sun.sun", "old_state": {"entity_id": "sun.sun", "state": "above_horizon", "attributes": {"next_dawn": "2019-05-17T02:57:08+00:00", "next_dusk": "2019-05-16T19:44:32+00:00", "next_midnight": "2019-05-16T23:21:40+00:00", "next_noon": "2019-05-17T11:21:38+00:00", "next_rising": "2019-05-17T03:36:58+00:00", "next_setting": "2019-05-16T19:04:54+00:00", "elevation": 54.81, "azimuth": 216.35, "friendly_name": "Sun"}, "last_changed": "2019-05-16T09:09:53.424242+00:00", "last_updated": "2019-05-16T12:46:30.001390+00:00", "context": {id: "05356b1a7df54b2f939d3c7f8a3e05b4", "parent_id": null, "user_id": null}}, "new_state": {"entity_id": "sun.sun", "state": "above_horizon", "attributes": {"next_dawn": "2019-05-17T02:57:08+00:00", "next_dusk": "2019-05-16T19:44:32+00:00", "next_midnight": "2019-05-16T23:21:40+00:00", "next_noon": "2019-05-17T11:21:38+00:00", "next_rising": "2019-05-17T03:36:58+00:00", "next_setting": "2019-05-16T19:04:54+00:00", "elevation": 54.71, "azimuth": 216.72, "friendly_name": "Sun"}, "last_changed": "2019-05-16T09:09:53.424242+00:00", "last_updated": "2019-05-16T12:47:30.000414+00:00", "context": {id: "e738dc26af1d48b4964c6d9805179595", "parent_id": null, "user_id": null}}}, "origin": "LOCAL", "time_fired": "2019-05-16T12:47:30.000414+00:00", "context": {id: "e738dc26af1d48b4964c6d9805179595", "parent_id": null, "user_id": null}}}
                    if (entity.context.STATE.getId === id) {
                        try {
                            entity.last_changed = new Date(state.lc).toISOString();
                        } catch (e) {
                            this.adapter.log.warn(`Invalid last changed for ${entity.context.STATE.getId}`);
                        }
                        try {
                            entity.last_updated = new Date(state.ts).toISOString();
                        } catch (e) {
                            this.adapter.log.warn(`Invalid timestamp for ${entity.context.STATE.getId}`);
                        }

                        if (entity.context.STATE.getParser) {
                            entity.context.STATE.getParser(entity, 'state', state);
                        } else {
                            if (entity.context.type === 'light' && typeof(state.val) === 'number'){
                                // is dimmer
                                entity.attributes.brightness = state.val * 255 / entity.attributes.iob_max;
                            }
                            entity.state = this._iobState2EntityState(id, state.val);
                        }
                    } else
                    if (entity.context.ATTRIBUTES) {
                        const attr = entity.context.ATTRIBUTES.find(e => e.getId === id);
                        if (attr) {
                            try {
                                entity.last_changed = new Date(state.lc).toISOString();
                            } catch (e) {
                                this.adapter.log.warn(`Invalid last changed for ${attr.getId}`);
                            }
                            try {
                                entity.last_updated = new Date(state.ts).toISOString();
                            } catch (e) {
                                this.adapter.log.warn(`Invalid timestamp for ${attr.getId}`);
                            }

                            if (attr.getParser) {
                                attr.getParser(entity, attr, state);
                            } else {
                                this.setJsonAttribute(entity.attributes, attr.attribute, this._iobState2EntityState(null, state.val, attr.attribute), this.log);
                            }
                        } else {
                            return;
                        }
                    }
                }

                let time_fired;

                try {
                    time_fired = new Date(state ? state.ts : undefined).toISOString();
                } catch (e) {
                    time_fired = new Date().toISOString();
                }
                const t = {
                    type: 'event',
                    event: {
                        event_type: 'state_changed',
                        data: {
                            entity_id: entity.entity_id,
                            new_state: entity
                        },
                        origin: 'LOCAL',
                        time_fired
                    }
                };

                this._wss.clients.forEach(ws => {
                    if (ws._subscribes && ws._subscribes.state_changed) {
                        ws._subscribes.state_changed.forEach(id => {
                            t.id = id;
                            ws.send(JSON.stringify(t));
                        });
                    }
                });
            });
        }
    }

    // ------------------------------- END OF CONVERTERS ---------------------------------------- //

    _processIobState(ids, objects, id, roomName, funcName, result) {
        if (!id) {
            return;
        }

        let friendlyName = this._getSmartName(objects, id);
        if (typeof friendlyName === 'object' && friendlyName) {
            friendlyName = friendlyName[this.lang] || friendlyName.en;
        }

        if (friendlyName === 'ignore' || friendlyName === false) {
            return;
        }

        if (!friendlyName && !roomName && !funcName) {
            return;
        }

        try {
            // try to detect device
            const options = {
                objects:            objects,
                id:                 id,
                _keysOptional:      ids,
                _usedIdsOptional:   this.usedIds
            };
            const controls = this.detector.detect(options);
            if (controls) {
                controls.forEach(control => {
                    if (this.converter[control.type]) {
                        const entities = this.converter[control.type](id, control, friendlyName, roomName, funcName, objects[id], objects);
                        // converter could return one ore more devices as array
                        if (entities && entities.length) {
                            // iterate through entities
                            entities.forEach(entity => {
                                if (!entity) return;

                                const _entity = result.find(e => e.entity_id === entity.entity_id);
                                if (_entity) {
                                    console.log('Duplicates found for ' + entity.entity_id);
                                    return;
                                }

                                result.push(entity);

                                if (entity.context.STATE) {
                                    if (entity.context.STATE.getId) {
                                        this._objects[entity.context.STATE.getId] = objects[entity.context.STATE.getId];
                                    }
                                    if (entity.context.STATE.setId && entity.context.STATE.setId !== entity.context.STATE.getId) {
                                        this._objects[entity.context.STATE.setId] = objects[entity.context.STATE.setId];
                                    }
                                }
                                if (entity.context.ATTRIBUTES) {
                                    entity.context.ATTRIBUTES.forEach(attr => {
                                        if (attr.getId) {
                                            this._objects[attr.getId] = objects[attr.getId];
                                        }
                                        if (attr.setId && attr.getId !== attr.setId) {
                                            this._objects[attr.setId] = objects[attr.setId];
                                        }
                                    });
                                }

                                this.adapter.log.debug('[Type-Detector] Created auto device: ' + entity.entity_id + ' - ' + control.type + ' - ' + id);
                            });
                        }
                    } else {
                        this.adapter.log.debug('[Type-Detector] device ' + control.states.find(e => e.id).id + ' - ' + control.type + ' - ' + id + ' is not yet supported');
                    }
                });
            } else {
                console.log(`[Type-Detector] Nothing found for ${options.id}`);
            }
        } catch (e) {
            this.adapter.log.error('[Type-Detector] Cannot process "' + id + '": ' + e);
        }
    }

    _updateDevices() {
        return this._readObjects()
            .then(data => {
                const {objects, enums} = data;
                const ids    = Object.keys(objects);

                this.enums   = [];
                this.enums   = [];
                this.usedIds = [];
                this.keys    = [];

                ids.sort();

                // Build overlap from rooms and functions
                const rooms = [];
                const funcs = [];
                // let smartName;
                Object.keys(enums).forEach(id => {
                    // smartName = this._getSmartName(enums[id]);
                    if (id.match(/^enum\.rooms\./)/*     && smartName !== 'ignore' && smartName !== false*/) {
                        rooms.push(id);
                    } else
                    if (id.match(/^enum\.functions\./)/* && smartName !== 'ignore' && smartName !== false*/) {
                        funcs.push(id);
                    }
                });

                const result = [];
                const roomNames = {};
                funcs.forEach(funcId => {
                    const func = enums[funcId];
                    if (!func.common || !func.common.members || typeof func.common.members !== 'object' || !func.common.members.length) return;

                    // Get the name of function (with language and if name is empty)
                    let funcName = this._getSmartName(func);
                    funcName = funcName || func.common.name;

                    if (funcName && typeof funcName === 'object') funcName = funcName[this.lang] || funcName.en;

                    if (!funcName) {
                        funcName = funcId.substring('enum.functions.'.length);
                        funcName = funcName[0].toUpperCase() + funcName.substring(1);
                    }

                    func.common.members.forEach(id => {
                        rooms.forEach(roomId => {
                            const room = enums[roomId];
                            if (!room.common || !room.common.members || typeof func.common.members !== 'object' || !room.common.members.length) return;

                            // If state or channel is in some room and in some function
                            const pos = room.common.members.indexOf(id);
                            if (pos !== -1) {
                                // find name for room if not found earlier
                                if (!roomNames[roomId]) {
                                    // Get the name of function (with language and if name is empty)
                                    let roomName = this._getSmartName(room);
                                    roomName = roomName || room.common.name;
                                    if (roomName && typeof roomName === 'object') roomName = roomName[this.lang] || roomName.en;
                                    if (!roomName) {
                                        roomName = roomId.substring('enum.rooms.'.length);
                                        roomName = roomName[0].toUpperCase() + roomName.substring(1);
                                    }
                                    roomNames[roomId] = roomName;
                                }

                                this._processIobState(ids, objects, id, roomNames[roomId], funcName, result);
                            }
                        });
                    });
                });

                this.usedIds = null;
                this.keys    = null;

                result.forEach(entity => this.adapter.log.debug(`AUTO Device detected: ${entity.context.id} => ${entity.context.type}`));

                return result;
            });
    }

    _readObjects() {
        return new Promise(resolve => {
            this.adapter.objects.getObjectView('system', 'state', {}, (err, _states) => {
                this.adapter.objects.getObjectView('system', 'channel', {}, (err, _channels) => {
                    this.adapter.objects.getObjectView('system', 'device', {}, (err, _devices) => {
                        this.adapter.objects.getObjectView('system', 'enum', {}, (err, _enums) => {
                            const objects = {};
                            const enums = {};
                            if (_devices && _devices.rows) {
                                for (let i = 0; i < _devices.rows.length; i++) {
                                    if (_devices.rows[i].value && _devices.rows[i].value._id && !ignoreIds.find(reg => reg.test(_devices.rows[i].value._id))) {
                                        objects[_devices.rows[i].value._id] = _devices.rows[i].value;
                                    }
                                }
                            }
                            if (_channels && _channels.rows) {
                                for (let i = 0; i < _channels.rows.length; i++) {
                                    if (_channels.rows[i].value && _channels.rows[i].value._id && !ignoreIds.find(reg => reg.test(_channels.rows[i].value._id))) {
                                        objects[_channels.rows[i].value._id] = _channels.rows[i].value;
                                    }
                                }
                            }
                            if (_states && _states.rows) {
                                for (let i = 0; i < _states.rows.length; i++) {
                                    if (_states.rows[i].value && _states.rows[i].value._id && !ignoreIds.find(reg => reg.test(_states.rows[i].value._id))) {
                                        objects[_states.rows[i].value._id] = _states.rows[i].value;
                                    }
                                }
                            }
                            if (_enums && _enums.rows) {
                                for (let i = 0; i < _enums.rows.length; i++) {
                                    if (_enums.rows[i].value && _enums.rows[i].value._id) {
                                        enums[_enums.rows[i].value._id] = _enums.rows[i].value;
                                        objects[_enums.rows[i].value._id] = _enums.rows[i].value;
                                    }
                                }
                            }
                            resolve({objects, enums});
                        });
                    });
                });
            });
        });
    }

    __getObjectName(obj, _lang) {
        _lang = _lang || this.lang;

        if (obj.common && obj.common.name) {
            if (typeof obj.common.name === 'object') {
                if (obj.common.name[_lang] || obj.common.name.en) {
                    return obj.common.name[_lang] || obj.common.name.en;
                } else {
                    const lang = Object.keys(obj.common.name).find(lang => obj.common.name[lang]);
                    if (obj.common.name[lang]) {
                        return obj.common.name[lang];
                    } else {
                        return obj._id;
                    }
                }
            } else {
                return obj.common.name;
            }
        } else {
            return obj._id;
        }
    }

    _getObjectName(obj, __lang) {
        const objName = this.__getObjectName(obj, __lang);
        const pinyinObjNameObj = pinyin(objName, {style: pinyin.STYLE_TONE2});
        if (typeof pinyinObjNameObj === 'object' && pinyinObjNameObj.length > 1) {
            // Found Chinese word.
            // "Chinese中文" => [ [ 'Chinese' ], [ 'zhong1' ], [ 'wen2' ] ]
            let pinyinObjName = '';
            for (let i = 0; i < pinyinObjNameObj.length; i++) {
                if (typeof pinyinObjNameObj[i] === 'object') {
                    pinyinObjName += pinyinObjNameObj[i][0];
                }
            }
            return pinyinObjName;
        }
        // No Chinese word found, return origin object name
        return objName;
    }

    _generateName(obj, lang) {
        return this._getObjectName(obj, lang).replace(/[^-._\w0-9А-Яа-яÄÜÖßäöü]/g, '_');
    }

    _processEntities(ids, cb, _entities) {
        _entities = _entities || [];
        if (!ids || !ids.length) {
            cb && cb(_entities);
        } else {
            const id = ids.shift();
            this._processManualEntity(id, _entities, () =>
                setImmediate(() => this._processEntities(ids, cb, _entities)));
        }
    }

    // set as resources the custom cards
    _listFiles(cb) {
        this.adapter.readDir(this.adapter.namespace, '/cards/', (err, list) => {
            if (list.length) {
                const config = JSON.parse(JSON.stringify(this._getLayoutConfig()));

                config.resources = list.map(file => {
                    const pos = file.file.lastIndexOf('.');
                    const type = file.file.substring(pos + 1).toLowerCase();
                    this.log.debug('Add custom cards: ' + file.file + ' as ' + type);
                    return {
                        type: type === 'js' ? 'module' : type,
                        url: '/cards/' + file.file
                    };
                });

                this._setLayoutConfig(config);
            }
            cb && cb();
        });
    }

    _flatJSON(obj, entities) {
        Object.keys(obj).forEach(key => {
            // console.log('flatObject key: ' + key)
            if (obj[key] instanceof Object) {
                this._flatJSON(obj[key], entities);
            } else {
                if (key === 'entity') {
                    entities.indexOf(obj[key]) === -1 && entities.push(obj[key]);
                }
            }
        });
    }

    _manageSubscribesFromConfig() {
        const entities = [];

        if (this._lovelaceConfig.views) {
            // iterate trough all objects to get all nested entities Ids
            this._flatJSON(this._lovelaceConfig.views, entities);
        }

        // this._lovelaceConfig.views && this._lovelaceConfig.views.forEach(view =>
        //     view.cards && view.cards.forEach(card => {
        //         card.entity && entities.indexOf(card.entity) === -1 && entities.push(card.entity);
        //         if (card.entities) {
        //             if (card.entities instanceof Array) {
        //                 card.entities.forEach(subCard => subCard.entity && entities.indexOf(subCard.entity) === -1 && entities.push(subCard.entity));
        //             } else
        //             if (typeof card.entities === 'string') {
        //                 entities.indexOf(card.entities) === -1 && entities.push(card.entities);
        //             }
        //         }
        //     }));

        const ids = [];
        entities.forEach(entityId => {
            const entity = this._entity2ID[entityId];
            if (!entity) {
                return;
            }
            if (entity.context.STATE && entity.context.STATE.getId && ids.indexOf(entity.context.STATE.getId) === -1) {
                ids.push(entity.context.STATE.getId);
            }
            if (entity.context.ATTRIBUTES) {
                entity.context.ATTRIBUTES.forEach(attr => {
                    if (attr.getId && ids.indexOf(attr.getId) === -1) {
                        ids.push(attr.getId);
                    }
                });
            }
        });

        const deleted = this._subscribed.filter(id => ids.indexOf(id) === -1);

        // unsubscribe
        deleted.forEach(id => {
            this.log.debug('IoB UnSubscribe on ' + id);
            this.adapter.unsubscribeForeignStates(id);
            const pos = this._subscribed.indexOf(id);
            this._subscribed.splice(pos, 1);
        });

        // subscribe
        ids.forEach(id => {
            if (this._subscribed.indexOf(id) === -1) {
                this._subscribed.push(id);
                this.adapter.subscribeForeignStates(id);
                this.log.debug('IoB Subscribe on ' + id);
            }
        });
    }

    _renderIndex() {
        if (this._indexHtml) {
            return this._indexHtml;
        }
        const text = fs.readFileSync(getRootPath() + 'index.html').toString('utf-8');
        const lines = text.split('\n');
        const nLines = [];
        let template = false;
        let style = false;
        for (let i = 0; i < lines.length; i++) {
            if (lines[i].trim().match(/^{%/)) {
                template = !template;
                continue;
            } else
            if (!style && lines[i].trim().match(/<style>/)) {
                style = true;
                nLines.push(lines[i]);
                nLines.push(fs.readFileSync(__dirname + '/../assets/style.css').toString('utf-8'));
                continue;
            } else
            if (lines[i].trim().match(/<\/body>/)) {
                const hideScript = [];
                /*if (this.config.hideHeader) {
                    hideScript.push('hideHeader();');
                }*/
                if (this.config.auth === false) {
                    hideScript.push('window.hassNoAuth = "NO_AUTH";');
                    hideScript.push('window.__tokenCache = {tokens: undefined, writeEnabled: false};');
                }
                nLines.push('<script>\n' + fs.readFileSync(__dirname + '/../assets/index.js').toString('utf-8') + hideScript.join('\n') + '\n</script>');
            }
            if (template) continue;
            nLines.push(lines[i]);
        }
        this._indexHtml = nLines.join('\n');
        this._indexHtml = this._indexHtml.replace(/{{ no_auth }}/g, '1'); // deprecated
        this._indexHtml = this._indexHtml.replace(/{{ use_oauth }}/g, '0');  // deprecated
        this._indexHtml = this._indexHtml.replace(/{{ theme_color }}/g, this._renderManifest().theme_color);  // deprecated
        this._indexHtml = this._indexHtml.replace(/#THEMEC/g, this._renderManifest().theme_color);
        return this._indexHtml;
    }

    _renderManifest() {
        let lang = 'en-US';
        if (this.lang === 'ru') {
            lang = 'ru-RU';
        } else
        if (this.lang === 'de') {
            lang = 'de-DE';
        }

        return {
            background_color: '#FFFFFF',
            description: 'Open-source home automation platform running on Node.js.',
            dir: 'ltr',
            display: 'standalone',
            icons: [
                {
                    sizes: '192x192',
                    src: '/static/icons/favicon-192x192.png',
                    type: 'image/png'
                },
                {
                    sizes: '384x384',
                    src: '/static/icons/favicon-384x384.png',
                    type: 'image/png'
                },
                {
                    sizes: '512x512',
                    src: '/static/icons/favicon-512x512.png',
                    type: 'image/png'
                },
                {
                    sizes: '1024x1024',
                    src: '/static/icons/favicon-1024x1024.png',
                    type: 'image/png'
                }
            ],
            lang,
            name: 'ioBroker',
            short_name: 'IoB',
            start_url: '/?homescreen=1',
            theme_color: '#03A9F4'
        };
    }

    _renderAuthorize() {
        let html = fs.readFileSync(getRootPath() + 'authorize.html').toString('utf-8');
        html = html.replace(/Home Assistant/g, 'ioBroker');
        return html;
    }

    _getConfig() {
        //console.log(this.systemConfig.longitude);
        return {
            latitude: parseFloat(this.systemConfig.latitude),
            longitude: parseFloat(this.systemConfig.longitude),
            elevation: 0,
            unit_system: {
                length: 'km',
                mass: 'g',
                pressure: 'Pa',
                temperature: '\u00b0C',
                volume: 'L'
            },
            location_name: 'Home',
            time_zone: 'Europe/Berlin',
            components: [
                'lovelace',
            ],
            version: VERSION
        };
    }

    _getThemes() {
        if (!this._themes) {
            try {
                this._themes = yaml.safeLoad(this.config.themes || '') || {};
            } catch (e) {
                this.log.error('Cannot parse themes: ' + e);
                this._themes = {};
            }
        }

        return {
            themes: this._themes,
            default_theme: this.config.defaultTheme || 'default'
        };
    }

    getHassStates() {
        // parse config for entity_ids
        return this._entities;

        /*return [
            {
                "entity_id": "sun.sun",
                "state": "above_horizon",
                "attributes": {
                    "next_dawn": "2019-05-17T02:57:08+00:00",
                    "next_dusk": "2019-05-16T19:44:32+00:00",
                    "next_midnight": "2019-05-16T23:21:40+00:00",
                    "next_noon": "2019-05-17T11:21:38+00:00",
                    "next_rising": "2019-05-17T03:36:58+00:00",
                    "next_setting": "2019-05-16T19:04:54+00:00",
                    "elevation": 54.81,
                    "azimuth": 216.35,
                    "friendly_name": "Sun"
                },
                "last_changed": "2019-05-16T09:09:53.424242+00:00",
                "last_updated": "2019-05-16T12:46:30.001390+00:00",
                "context": {id: "05356b1a7df54b2f939d3c7f8a3e05b4", "parent_id": null, "user_id": null}
            },
            {
                "entity_id": "zone.home",
                "state": "zoning",
                "attributes": {
                    "hidden": true,
                    "latitude": 50.1155,
                    "longitude": 8.6842,
                    "radius": 100,
                    "friendly_name": "Home",
                    "icon": "mdi:home"
                },
                "last_changed": "2019-05-16T09:09:53.425218+00:00",
                "last_updated": "2019-05-16T09:09:53.425218+00:00",
                "context": {id: "42760245d5a84438a4e2989bd39d31ef", "parent_id": null, "user_id": null}
            },
            {
                "entity_id": "sensor.yr_symbol",
                "state": "unknown",
                "attributes": {
                    "attribution": "Weather forecast from met.no, delivered by the Norwegian Meteorological Institute.",
                    "friendly_name": "yr Symbol",
                    "entity_picture": "https://api.met.no/weatherapi/weathericon/1.1/?symbol=None;content_type=image/png"
                },
                "last_changed": "2019-05-16T09:10:06.702562+00:00",
                "last_updated": "2019-05-16T09:10:06.702562+00:00",
                "context": {id: "ce038a425b484d27945e375ca2145ce9", "parent_id": null, "user_id": null}
            },
            {
                "entity_id": "group.all_devices",
                "state": "unknown",
                "attributes": {
                    "entity_id": [],
                    "order": 0,
                    "auto": true,
                    "friendly_name": "all devices",
                    "hidden": true
                },
                "last_changed": "2019-05-16T09:10:06.710375+00:00",
                "last_updated": "2019-05-16T09:10:06.710375+00:00",
                "context": {id: "ec4352089b944195a6b2de382fbd5b02", "parent_id": null, "user_id": null}
            },
            {
                "entity_id": "person.admin",
                "state": "unknown",
                "attributes": {
                    "editable": true,
                    id: "c110b265fd8b460d89f8b184e39c622c",
                    "user_id": "4e645b6d65ea4473b31a69d685781a17",
                    "friendly_name": "Admin"
                },
                "last_changed": "2019-05-16T09:10:07.335375+00:00",
                "last_updated": "2019-05-16T09:10:07.769945+00:00",
                "context": {id: "d9cf0d3c16974a04a1363e9c726cef55", "parent_id": null, "user_id": null}
            }
        ];*/
    }

    _init() {
        const upload = multer();

        this._listFiles();

        this.adapter.subscribeForeignObjects('*');

        //this._app.use(bodyParser.json());
        this._app.use(bodyParser.urlencoded({ extended: false }));

        // on http://localhost:3000/auth/authorize?response_type=code&client_id=http%3A%2F%2Flocalhost%3A3000%2F&redirect_uri=http%3A%2F%2Flocalhost%3A3000%2Flovelace%3Fauth_callback%3D1&state=eyJoYXNzVXJsIjoiaHR0cDovL2xvY2FsaG9zdDozMDAwIiwiY2xpZW50SWQiOiJodHRwOi8vbG9jYWxob3N0OjMwMDAvIn0%3D
        this._app.get('/auth/authorize', (req, res) => {
            res.setHeader('location', '/frontend_es5/authorize.html' + req.url.replace(/^\//, '').replace(/^auth\/authorize/, ''));
            res.status(302).send();
        });

        this._app.use('/auth/providers', (req, res) =>
            res.json([{id: null, name: 'ioBroker Local', type: 'iobroker'}]));

        this._app.post('/auth/login_flow', (req, res) => {
            console.log('/auth/login_flow' + JSON.stringify(req.query) + JSON.stringify(req.body));

            generateRandomToken((_err, token) => {
                this._auth_flows[token] = {
                    ts: Date.now()
                };
                res.json({
                    data_schema: [
                        {name: 'username', type: 'string'},
                        {name: 'password', type: 'string'}
                    ],
                    description_placeholders: null,
                    errors: {},
                    flow_id: token,
                    handler: ['iobroker', null],
                    step_id: 'init',
                    type: 'form'
                });
            });
        });

        this._app.post('/auth/login_flow/:id', (req, res) => {
            if (!this._auth_flows[req.params.id] || Date.now() - this._auth_flows[req.params.id].ts > TIMEOUT_PASSWORD_ENTER) {
                return res.status(501).json({error: 'session expired'});
            }

            let s = '';
            req.on('data', d => s += d.toString());
            req.on('end', () => {
                try {
                    s = JSON.parse(s);
                } catch (_) {
                    this.log.warn('Cannot parse wuth data: ' + s);
                }
                console.log('/auth/login_flow/:id' + JSON.stringify(req.query) + JSON.stringify(req.param));

                this.adapter.checkPassword(s.username, s.password, result => {
                    if (result) {
                        generateRandomToken((_err, auth_code) => {
                            this._auth_flows[req.params.id].auth_code = auth_code;
                            this._auth_flows[req.params.id].client_id = s.client_id;
                            this._auth_flows[req.params.id].username = s.username;
                            this._auth_flows[req.params.id].ts = Date.now();

                            res.json({
                                description: null,
                                description_placeholders: null,
                                flow_id: req.params.id,
                                handler: ['iobroker', null],
                                result: auth_code, // auth code
                                title: 'ioBroker Local',
                                type: 'create_entry',
                                version: 1
                            });
                        });
                    } else {
                        res.status(401).json({error: 'Invalid username or password'});
                    }
                });
            });
        });

        const cpUpload = upload.fields([
            {name: 'client_id', maxCount: 1},
            {name: 'client_secret', maxCount: 1},
            {name: 'code', maxCount: 1},
            {name: 'refresh_token', maxCount: 1},
            {code: 'grant_type', maxCount: 1}
        ]);

        this._app.post('/auth/token', cpUpload, (req, res) => {
            const now = Date.now();
            if (req.body.action === 'revoke') {
                const flowId = Object.keys(this._auth_flows).find(flowId => this._auth_flows[flowId].refresh_token === req.body.refresh_token);
                if (flowId) {
                    delete this._auth_flows[flowId];
                    res.status(200).json({result: 'revoked'});
                } else {
                    res.status(404).json({result: 'not exists'});
                }
            } else
            if (req.body.grant_type === 'authorization_code') {
                // simulate token exchange
                if (this.config.auth === false && req.body.code === 'NO_AUTH') {
                    res.json({
                        access_token: NO_TOKEN,
                        expires_in: Math.round(3600000000),
                        refresh_token: NO_TOKEN,
                        token_type: 'Bearer'
                    });
                    return;
                }

                const flowId = Object.keys(this._auth_flows).find(flowId => this._auth_flows[flowId].auth_code === req.body.code && now - this._auth_flows[flowId].ts < TIMEOUT_AUTH_CODE);
                if (!flowId) {
                    res.status(403).json({error: 'auth code is invalid or expired'});
                    //res.json({ok: false, status: 403, error: 'auth code is invalid or expired'});
                } else {
                    generateRandomToken((_err, access_token) => {
                        generateRandomToken((_err, refresh_token) => {
                            console.log('generate new access token ' + JSON.stringify(req.body));

                            const flow = this._auth_flows[flowId];
                            //access_token: 'eyJ0eXAiOiJKV1QiLCJhbGciOiJIUzI1NiJ9.eyJpc3MiOiI5Yjc5Y2Q2OTZmN2U0ZDc2OTg1NGU4NGQ3YmY4NzNlMyIsImlhdCI6MTU1ODAwOTE1MywiZXhwIjoxNTU4MDEwOTUzfQ.QL9qA0QeOxfMoxPUfxH1kEZDGnDNlSHbQeMF8z2xLw0',
                            flow.access_token = access_token;
                            flow.refresh_token = refresh_token;
                            flow.auth_ttl = this.config.ttl * 1000;
                            flow.ts = now;

                            res.json({
                                access_token: flow.access_token,
                                expires_in: Math.round(flow.auth_ttl / 1000),
                                refresh_token: flow.refresh_token,
                                token_type: 'Bearer'
                            });
                            this._saveAuth();
                        });
                    });
                }
            } else if (req.body.grant_type === 'refresh_token') {
                const flowId = Object.keys(this._auth_flows).find(flowId => this._auth_flows[flowId].refresh_token === req.body.refresh_token && now - this._auth_flows[flowId].ts < this._auth_flows[flowId].auth_ttl);
                if (!flowId) {
                    res.status(403).json({error: 'refresh_token is invalid or expired'});
                    //res.json({ok: false, status: 403, error: 'refresh_token is invalid or expired'});
                } else {
                    generateRandomToken((_err, access_token) => {
                        generateRandomToken((_err, refresh_token) => {
                            console.log('generate access token' + JSON.stringify(req.body));

                            const flow = this._auth_flows[flowId];
                            //access_token: 'eyJ0eXAiOiJKV1QiLCJhbGciOiJIUzI1NiJ9.eyJpc3MiOiI5Yjc5Y2Q2OTZmN2U0ZDc2OTg1NGU4NGQ3YmY4NzNlMyIsImlhdCI6MTU1ODAwOTE1MywiZXhwIjoxNTU4MDEwOTUzfQ.QL9qA0QeOxfMoxPUfxH1kEZDGnDNlSHbQeMF8z2xLw0',
                            flow.access_token = access_token;
                            flow.refresh_token = refresh_token;
                            flow.auth_ttl = this.config.ttl * 1000;
                            flow.ts = now;

                            res.json({
                                access_token: flow.access_token,
                                expires_in: Math.round(flow.auth_ttl / 1000),
                                refresh_token: flow.refresh_token,
                                token_type: 'Bearer'
                            });
                            this._saveAuth();
                        });
                    });
                }
            }
        });

        /*const token = this._app.oauth.token();
        this._app.post('/auth/token', (req,res,next) => {
            token(req,res,next);
        });*/

        this._app.use((req, res, next) => {
            if (req.url.match(/\/authorize\.html/)) {
                this.log.debug('authorize.html');
                res.send(this._renderAuthorize());
            } else {
                next();
            }
        });

        this._app.get('/cards/*', (req, res) => {
            let file = req.url;
            const pos = req.url.indexOf('?');
            if (pos !== -1) {
                file = file.substring(0, pos);
            }
            this.adapter.readFile(this.adapter.namespace, file, {user: 'system.user.' + this.config.defaultUser}, (err, data) => {
                if (data) {
                    const pos = file.lastIndexOf('.');
                    res.setHeader('content-type', (mime.getType || mime.lookup).call(mime, file.substring(pos + 1).toLowerCase()));
                    res.send(data);
                } else {
                    res.status(404).send('File not found');
                }
            });
        });

        this._app.get('/local/custom_ui/*', (req, res) => {
            let file = req.url;
            const pos = req.url.indexOf('?');
            if (pos !== -1) {
                file = file.substring(0, pos);
            }
            this.adapter.readFile(this.adapter.namespace, file.replace('/local/custom_ui/', '/cards/'), {user: 'system.user.' + this.config.defaultUser}, (err, data) => {
                if (data) {
                    const pos = req.url.lastIndexOf('.');
                    res.setHeader('content-type', (mime.getType || mime.lookup).call(mime, file.substring(pos + 1).toLowerCase()));
                    res.send(data);
                } else {
                    res.status(404).send('File not found');
                }
            });
        });

        this._app.get('/', (req, res) => res.send(this._renderIndex()));

        this._app.get('/manifest.json', (req, res) => res.json(this._renderManifest()));
        this._app.use('/frontend_latest/', express.static(getRootPath()));
        this._app.use('/static/icons/', express.static(__dirname + '/../assets/icons/'));
        this._app.use('/images/', express.static(getRootPath() + 'static/images/'));
        this._app.use('/static/', express.static(getRootPath()));

        this._app.use('/adapter/', (req, res) => {
            let url = req.url;
            url = url.replace(/^\/([a-zA-Z0-9-_]+)\//, '/$1.admin/');
            url = url.split('/');
            // Skip first /
            url.shift();
            // Get ID
            const id = url.shift();
            url = url.join('/');
            const pos = url.indexOf('?');
            if (pos !== -1) {
                url = url.substring(0, pos);
            }

            this.adapter.readFile(id, url, {user: 'system.user.' + this.config.defaultUser}, (err, buffer, mimeType) => {
                if (buffer === null || buffer === undefined || err) {
                    res.contentType('text/html');
                    res.status(404).send('File ' + url + ' not found: ' + err);
                } else {
                    mimeType = mimeType || (mime.getType || mime.lookup).call(mime, url) || 'text/javascript';

                    res.contentType(mimeType);
                    res.status(200).send(buffer);
                }
            });
        });

        // Init read from states
        this._app.get('/state/*', (req, res) => {
            try {
                const fileName = req.url.split('/', 3)[2].split('?', 2);
                this.adapter.getForeignObject(fileName[0], (err, obj) => {
                    let contentType = 'text/plain';
                    if (obj && obj.common.type === 'file')  {
                        contentType = mime.lookup(fileName[0]);
                    }
                    this.adapter.getBinaryState(fileName[0], {user: 'system.user.' + this.adapter.config.defaultUser}, (err, obj) => {
                        if (!err && obj !== null && obj !== undefined) {
                            if (obj && typeof obj === 'object' && obj.val !== undefined && obj.ack !== undefined) {
                                res.set('Content-Type', 'application/json');
                            } else {
                                res.set('Content-Type', contentType || 'text/plain');
                            }
                            res.status(200).send(obj);
                        } else {
                            res.status(404).send('404 Not found. File ' + fileName[0] + ' not found');
                        }
                    });
                });
            } catch (e) {
                res.status(500).send('500. Error' + e);
            }
        });

        this._app.use(express.static(getRootPath()));

        //this._app.use(this._app.oauth.authorize());

        this._app.get('/lovelace', (req, res) => res.send(this._renderIndex()));
        this._app.get('/lovelace/:id', (req, res) => res.send(this._renderIndex()));
        this._app.get('/api/history/period/:start', (req, res) => {
            this.log.debug(`Get history for ${req.query.filter_entity_id} from ${req.params.start} to ${req.query.end_time}`);
            if (!this.adapter.config.history) {
                this.log.warn(`History instance is not selected in the settings`);
                res.json([]);
            } else {
                const entityIDs = req.query.filter_entity_id.split(',').map(id => id.trim());
                let count = 0;
                const totalResult = [];
                entityIDs.forEach((id, i) => {
                    // Get stored values for "system.adapter.admin.0.memRss" in last hour
                    const entity = this._entity2ID[id];
                    totalResult[i] = []; // place default value
                    if (entity) {
                        const id = entity.context.STATE.getId || entity.context.STATE.setId;
                        count++;
                        this.adapter.sendTo(this.adapter.config.history, 'getHistory', {
                            id,
                            options: {
                                start:      new Date(req.params.start).getTime(),
                                end:        new Date(req.query.end_time).getTime(),
                                aggregate: 'onchange'
                            }
                        }, result => {
                            //var t = [
                            //    [{
                            //      "attributes": {
                            //          "attribution": "Weather forecast from met.no, delivered by the Norwegian Meteorological Institute.",
                            //          "entity_picture": "https://api.met.no/weatherapi/weathericon/1.1/?symbol=None;content_type=image/png",
                            //          "friendly_name": "yr Symbol"
                            //      },
                            //      "context": {"id": "1969195c53b54e9593e3a7c50425fd9d", "parent_id": null, "user_id": null},
                            //      "entity_id": "sensor.yr_symbol",
                            //      "last_changed": "2019-05-21T11:14:39.714000+00:00",
                            //      "last_updated": "2019-05-21T11:14:39.714000+00:00",
                            //      "state": "unknown"
                            //      }]
                            //]

                            console.log(JSON.stringify(result.result));
                            const arr = result.result.filter(e => e.val !== null).map(e => {
                                let ts;
                                try {
                                    ts = new Date(e.ts).toISOString();
                                } catch (e) {
                                    ts = new Date().toISOString();
                                }

                                return {
                                    entity_id: entity.entity_id,
                                    state: this._iobState2EntityState(id, e.val).toString(),
                                    last_changed: ts,
                                    last_updated: ts,
                                    attributes: entity.attributes || {}
                                };
                            });
                            console.log(JSON.stringify(arr));

                            totalResult[i] = arr;

                            if (!--count) {
                                res.json(totalResult);
                            }
                        });
                    } else {
                        this.log.warn('Cannot get history - Unknown entity: ' + id);
                    }
                });

                if (!count) {
                    res.status(500).send({error: 'Unknown entities'});
                }
            }

        });
        this._app.get('/api/camera_proxy_stream/:entity_id', (req, res) => {
            this.log.debug(`Get image for ${req.params.entity_id} token=${req.query.token || req.query.signed}`);
            this._getImage(req.params.entity_id, req.query.token || 'empty', req.query.signed, (err, data) => {
                if (data) {
                    res.setHeader('content-type', data.content_type);
                    res.send(Buffer.from(data.content, 'base64'));
                } else {
                    res.status(404).json({error: err});
                }
            });
        });

        this._app.get('/api/camera_proxy/:entity_id', (req, res) => {
            this.log.debug(`Get image for ${req.params.entity_id} acces_token=${req.query.signed}`);
            this._getImage(req.params.entity_id, 'empty', req.query.signed, (err, data) => {
                if (data) {
                    res.setHeader('content-type', data.content_type);
                    res.send(Buffer.from(data.content, 'base64'));
                } else {
                    res.status(404).json({error: err});
                }
            });
        });

        //initialize the WebSocket server instance
        this._wss = new WebSocket.Server({server: this._server});

        if (this.config.auth !== false) {
            this.adapter.getState('session', (err, state) => {
                if (state && state.val) {
                    try {
                        state = JSON.parse(state.val);
                    } catch (e) {
                        this.log.error('Cannot parse session: ' + state);
                        return;
                    }
                    this._auth_flows = state;
                }
            });
        }

        this._wss.on('connection', ws => this._initConnection(ws));
    }

    _getLayoutConfig() {
        return this._lovelaceConfig;
    }

    _setLayoutConfig(config) {
        this.adapter.getObject('configuration', (err, obj) => {
            if (JSON.stringify(obj.native) !== JSON.stringify(config)) {
                obj.native = config;
                this.adapter.setObject('configuration', obj, err => {
                    err && this.log.error('Cannot save config: ' + err);
                    this._sendUpdate('lovelace_updated');
                });
            }

        });
    }

    _getCurrentUser(ws, cb) {
        const user = 'system.user.' + (ws.__auth.username || this.config.defaultUser);

        this.adapter.getForeignObject(user, {user}, (err, obj) => {
            cb({
                id: user,
                name: this._getObjectName(obj),
                is_owner: user === 'system.user.admin',
                is_admin: user === 'system.user.admin',
                credentials: [{auth_provider_type: 'iobroker', auth_provider_id: null}],
                mfa_modules: [{id: 'totp', name: 'Authenticator app', enabled: false}]
            });
        });
    }

    _getTranslations() {
        return {
            resources: require('./translations/de.json')
        };
    }

    _sendResponse(ws, id, result) {
        ws.send(JSON.stringify({id, type: 'result', success: true, result: result || null}));
    }

    _sendUpdate(eventType) {
        this._wss.clients.forEach(ws => {
            if (ws._subscribes && ws._subscribes[eventType]) {
                const t = {
                    type: 'event',
                    event: {
                        event_type: eventType,
                        origin: 'LOCAL',
                        time_fired: new Date().toISOString()
                    }
                };
                ws._subscribes[eventType].forEach(id => {
                    t.id = id;
                    ws.send(JSON.stringify(t));
                });
            }
        });
    }

    _processShoppingList(ws, message) {
        this.adapter.getState('control.shopping_list', (err, state) => {
            if (state && state.val) {
                try {
                    state = JSON.parse(state.val);
                } catch (e) {
                    this.log.error('Cannot parse shopping list: ' + state.val);
                    state = [];
                }
            } else {
                state = [];
            }
            if (message.type === 'shopping_list/items/add') {
                state.push({name: message.name, id: Date.now(), complete: false});
                this.adapter.setState('control.shopping_list', JSON.stringify(state), true, () => {
                    this._sendResponse(ws, message.id);
                    this._sendUpdate('shopping_list_updated');
                });
            } else if (message.type === 'shopping_list/items/clear') {
                state = state.filter(item => !item.complete);

                this.adapter.setState('control.shopping_list', JSON.stringify(state), true, () => {
                    this._sendResponse(ws, message.id);
                    this._sendUpdate('shopping_list_updated');
                });
            }  else if (message.type === 'shopping_list/items/update') {
                const item = state.find(item => item.id === message.item_id);
                if (item) {
                    if (message.name !== undefined) {
                        item.name = message.name;
                    }
                    if (message.complete !== undefined) {
                        item.complete = message.complete;
                    }
                    this.adapter.setState('control.shopping_list', JSON.stringify(state), true, () => {
                        this._sendResponse(ws, message.id);
                        this._sendUpdate('shopping_list_updated');
                    });
                } else {
                    this._sendResponse(ws, message.id, {result: false});
                }
            } else {
                this._sendResponse(ws, message.id, state);
            }
        });
    }

    _getImage(entity_id, token, access_token, cb) {
        const entity = this._entity2ID[entity_id];
        if (!entity) {
            cb('no entity found');
        } else {
            let id;
            let user = '';
            if (this.config.auth !== false && (token || access_token)) {
                if (access_token) {
                    const now = Date.now();
                    const flowId = Object.keys(this._auth_flows).find(flowId => this._auth_flows[flowId].access_token === access_token && now - this._auth_flows[flowId].ts < this._auth_flows[flowId].auth_ttl);
                    if (!flowId) {
                        return cb('Invalid token!');
                    } else {
                        user = this._auth_flows[flowId].username;
                    }
                } else
                if (token && entity.attributes.access_token !== token) {
                    this.log.warn('Invalid access token for ' + entity_id + ' - ' + token);
                    cb('Invalid access token for ' + entity_id + ' - ' + token);
                }
            }

            if (entity.context.STATE.getId) {
                id = entity.context.STATE.getId;
            } else if (entity.context.ATTRIBUTES) {
                const attr = entity.context.ATTRIBUTES.find(attr => attr.attribute === 'url');
                if (attr) {
                    id = attr.getId;
                }
            }
            if (id) {
                this.adapter.getForeignState(id, {user: 'system.user.' + (user || this.config.defaultUser)}, (err, state) => {
                    if (state && state.val) {
                        const val = state.val.split('?')[0] || '';
                        // if like /adapter/daswetter/icons/tiempo-weather/galeria1/3.png
                        if (val.startsWith('/adapter/')) {
                            let url = val;
                            url = url.replace(/^\/adapter\/([a-zA-Z0-9-_]+)\//, '/$1.admin/');
                            url = url.split('/');
                            // Skip first /
                            url.shift();
                            // Get ID
                            const id = url.shift();
                            url = url.join('/');
                            const pos = url.indexOf('?');
                            if (pos !== -1) {
                                url = url.substring(0, pos);
                            }

                            this.adapter.readFile(id, url, {user: 'system.user.' + (user || this.config.defaultUser)}, (err, buffer, mimeType) => {
                                if (buffer === null || buffer === undefined || err) {
                                    cb('Not found');
                                } else {
                                    mimeType = mimeType || (mime.getType || mime.lookup).call(mime, url) || 'text/javascript';
                                    const result = {content_type: mimeType, content: buffer.toString('base64')};
                                    cb(null, result);
                                }
                            });
                        } else {
                            request(state.val, {encoding: null}, (err, state, body) => {
                                if (body) {
                                    const result = {content_type: (mime.getType || mime.lookup).call(mime, val) || 'image/jpeg', content: body.toString('base64')};
                                    cb(null, result);
                                } else {
                                    err && this.log.warn('Cannot download image: ' + err);
                                    cb('Cannot download image: ' + err);
                                }
                            });
                        }
                    } else {
                        this.log.warn('No url value for ' + entity_id + ' in ' + id);
                        cb('Cannot download image: ' + err);
                    }
                });
            } else {
                this.log.warn('No url attribute found for ' + entity_id);
                cb('No url attribute found for ' + entity_id);
            }
        }
    }

    _readNotifications(cb) {
        this.adapter.getState('notifications.list', (err, state) => {
            state = (state && state.val) || '[]';
            try {
                state = JSON.parse(state);
            } catch (e) {
                this.log.warn('Cannot parse notifications: ' + state);
                state = [];
            }
            cb(state);
        });
    }

    _saveNotifications(list, cb) {
        this.adapter.setState('notifications.list', JSON.stringify(list), true, () => cb && cb(list));
    }

    addNotification(info, cb) {
        if (typeof info !== 'object') {
            if (info.trim()[0] === '{') {
                try {
                    info = JSON.parse(info);
                } catch (e) {
                    console.warn('Cannot parse ' + info);
                }
            } else {
                info = {title: info.toString(), message: ''};
            }
        }
        info.notification_id = info.notification_id || Date.now();
        info.created_at = info.created_at || Date.now();

        this._readNotifications(list => {
            list.push(info);
            this._saveNotifications(list, cb);
        });
    }

    _clearNotification(id, cb) {
        this._readNotifications(list => {
            if (id) {
                for (let i = 0; i < list.length; i++) {
                    if (list[i].notification_id === id) {
                        list.splice(i, 1);
                        break;
                    }
                }
                this._saveNotifications(list, cb);
            } else {
                this._saveNotifications([], cb);
            }
        });
    }

    _initConnection(ws) {
        ws._subscribes = {};
        let testTimer = null;

        ws.on('error', e => {
            console.error('Error: ' + e);
            testTimer && clearInterval(testTimer);
            testTimer = null;
        });

        //connection is up, let's add a simple simple event
        ws.on('message', message => {
            try {
                message = JSON.parse(message);
            } catch (e) {
                console.error('Cannot parse message: ' + message);
                return;
            }

            // this.log.debug('MESSAGE: ' + message.type);
            const now = Date.now();

            if (message.type === 'auth') {
                this.log.debug('HASS Auth: ' + message.access_token);
                // simulate token exchange
                if (this.config.auth === false && message.access_token === NO_TOKEN) {
                    ws.__auth = {};
                    return ws.send(JSON.stringify({type: 'auth_ok', ha_version: VERSION}));
                }

                const flowId = Object.keys(this._auth_flows).find(flowId => this._auth_flows[flowId].access_token === message.access_token && now - this._auth_flows[flowId].ts < this._auth_flows[flowId].auth_ttl);
                if (!flowId) {
                    this.log.warn('HASS auth_invalid: ' + message.access_token);
                    ws.send(JSON.stringify({type: 'auth_invalid', result: false, ha_version: VERSION}));
                    ws.close();
                } else {
                    ws.__auth = this._auth_flows[flowId];
                    ws.__auth.flowId = flowId;
                    //ws.send(JSON.stringify({type: 'auth_required', ha_version: VERSION}));
                    ws.send(JSON.stringify({type: 'auth_ok', ha_version: VERSION}));
                }
                return;
            }

            if (this.config.auth !== false && !ws.__auth) {
                this.log.warn('Auth token not found! Close connection.');
                ws.send(JSON.stringify({type: 'auth_invalid', result: false, ha_version: VERSION}));
                ws.close();
                return;
            } else {
                if (this.config.auth !== false && now - ws.__auth.ts > ws.__auth.auth_ttl) {
                    this.log.warn('Auth token is expired! Close connection.');
                    ws.send(JSON.stringify({type: 'auth_invalid', result: false, ha_version: VERSION}));
                    ws.close();
                    return;
                }
            }

            if (message.type === 'subscribe_events') {
                this.log.debug('HASS Subscribe: ' + message.event_type);
                ws._subscribes[message.event_type] = ws._subscribes[message.event_type] || [];
                ws._subscribes[message.event_type].push(message.id);
                this._sendResponse(ws, message.id);
            } else
            if (message.type === 'unsubscribe_events') {
                this.log.debug('HASS UnSubscribe: ' + JSON.stringify(message));
                if (ws._subscribes[message.event_type]) {
                    const pos = ws._subscribes[message.event_type].indexOf(message.subscription);
                    if (pos !== -1) {
                        ws._subscribes[message.event_type].splice(pos, 1);
                    }

                    if (!ws._subscribes[message.event_type].length) {
                        delete ws._subscribes[message.event_type];
                    }
                }
                this._sendResponse(ws, message.id);
            } else
            if (message.type === 'get_states') {
                this._sendResponse(ws, message.id, this.getHassStates());
            } else
            if (message.type === 'get_config') {
                this._sendResponse(ws, message.id, this._getConfig());
            } else
            if (message.type === 'get_services') {
                this._sendResponse(ws, message.id, SERVICES);
            } else
            if (message.type === 'get_panels') {
                this._sendResponse(ws, message.id, PANELS);
            } else
            if (message.type === 'auth/sign_path') {
                this.log.debug('Sign: ' + message.path);
                try {
                    const [path, query] = message.path.split('?');
                    const search = {};
                    if (query) {
                        query.split('&').forEach(item => {
                            const parts = item.split('=');
                            search[decodeURIComponent(parts[0])] = decodeURIComponent(parts[1] || '');
                        });
                    }


                    search.signed = this.config.auth !== false ? ws.__auth.access_token : NO_TOKEN + '_' + Date.now();
                    const url = Object.keys(search).map(attr => `${encodeURIComponent(attr)}=${encodeURIComponent(search[attr])}`).join('&');
                    this._sendResponse(ws, message.id, {path: path + '?' + url});
                } catch (e) {
                    this.log.error(e);
                }
            } else
            if (message.type === 'frontend/get_themes') {
                this._sendResponse(ws, message.id, this._getThemes());
            } else
            if (message.type === 'auth/current_user') {
                this._getCurrentUser(ws, data =>
                    this._sendResponse(ws, message.id, data));
            } else
            if (message.type === 'frontend/get_user_data') {
                this.log.debug('Get USER Data: ' + message.key);
                this._sendResponse(ws, message.id, {value: null});
            } else
            if (message.type === 'frontend/get_translations') {
                this.log.debug('Get translations: ' + message.language);
                this._sendResponse(ws, message.id, this._getTranslations());
            } else
            if (message.type === 'lovelace/config') {
                this.log.debug('get config: ' + message.force);
                this._sendResponse(ws, message.id, this._getLayoutConfig());
            } else
            if (message.type === 'lovelace/config/save') {
                this._setLayoutConfig(message.config);
                this._sendResponse(ws, message.id);
            } else
            if (message.type === 'persistent_notification/get') {
                this._readNotifications(list =>
                    this._sendResponse(ws, message.id, list));
            } else
            if (message.type === 'config/entity_registry/get') {
                // todo What is that?
                this.log.debug('Get entity_registry: ' + message.entity_id);
                this._sendResponse(ws, message.id, null);
            } else
            if (message.type.startsWith('shopping_list/items')) {
                this._processShoppingList(ws, message);
            } else
            if (message.type === 'camera_thumbnail') {
                this.log.warn('camera_thumbnail ' + message.entity_id + ' deprecated!!!');
                this._getImage(message.entity_id, null, null, (err, data) => {
                    if (err) {
                        this._sendResponse(ws, message.id);
                    } else {
                        this._sendResponse(ws, message.id, data);
                    }
                });
            } else
            if (message.type === 'call_service') {
                //{"type":"call_service","domain":"zone","service":"turn_off","service_data":{"entity_id":"zone.home"},"id":18}
                this._processCall(ws, message);
            } else {
                console.warn('Unknown request: ' + JSON.stringify(message));
            }
        });

        /*testTimer = setInterval(() => {
            // {id: 2, type: "event", "event": {"event_type": "state_changed", "data": {"entity_id": "sun.sun", "old_state": {"entity_id": "sun.sun", "state": "above_horizon", "attributes": {"next_dawn": "2019-05-17T02:57:08+00:00", "next_dusk": "2019-05-16T19:44:32+00:00", "next_midnight": "2019-05-16T23:21:40+00:00", "next_noon": "2019-05-17T11:21:38+00:00", "next_rising": "2019-05-17T03:36:58+00:00", "next_setting": "2019-05-16T19:04:54+00:00", "elevation": 54.81, "azimuth": 216.35, "friendly_name": "Sun"}, "last_changed": "2019-05-16T09:09:53.424242+00:00", "last_updated": "2019-05-16T12:46:30.001390+00:00", "context": {id: "05356b1a7df54b2f939d3c7f8a3e05b4", "parent_id": null, "user_id": null}}, "new_state": {"entity_id": "sun.sun", "state": "above_horizon", "attributes": {"next_dawn": "2019-05-17T02:57:08+00:00", "next_dusk": "2019-05-16T19:44:32+00:00", "next_midnight": "2019-05-16T23:21:40+00:00", "next_noon": "2019-05-17T11:21:38+00:00", "next_rising": "2019-05-17T03:36:58+00:00", "next_setting": "2019-05-16T19:04:54+00:00", "elevation": 54.71, "azimuth": 216.72, "friendly_name": "Sun"}, "last_changed": "2019-05-16T09:09:53.424242+00:00", "last_updated": "2019-05-16T12:47:30.000414+00:00", "context": {id: "e738dc26af1d48b4964c6d9805179595", "parent_id": null, "user_id": null}}}, "origin": "LOCAL", "time_fired": "2019-05-16T12:47:30.000414+00:00", "context": {id: "e738dc26af1d48b4964c6d9805179595", "parent_id": null, "user_id": null}}}
            if (subscribes.state_changed) {
                subscribes.state_changed.forEach(id => {
                    const t = {
                        id,
                        type: "event",
                        "event": {
                            "event_type": "state_changed",
                            "data": {
                                "entity_id": "sun.sun",
                                "old_state": {
                                    "entity_id": "sun.sun",
                                    "state": "above_horizon",
                                    "attributes": {
                                        "next_dawn": "2019-05-17T02:57:08+00:00",
                                        "next_dusk": "2019-05-16T19:44:32+00:00",
                                        "next_midnight": "2019-05-16T23:21:40+00:00",
                                        "next_noon": "2019-05-17T11:21:38+00:00",
                                        "next_rising": "2019-05-17T03:36:58+00:00",
                                        "next_setting": "2019-05-16T19:04:54+00:00",
                                        "elevation": 54.81,
                                        "azimuth": 216.35,
                                        "friendly_name": "Sun"
                                    },
                                    "last_changed": "2019-05-16T09:09:53.424242+00:00",
                                    "last_updated": "2019-05-16T12:46:30.001390+00:00",
                                    "context": {
                                        id: "05356b1a7df54b2f939d3c7f8a3e05b4",
                                        "parent_id": null,
                                        "user_id": null
                                    }
                                },
                                "new_state": {
                                    "entity_id": "sun.sun",
                                    "state": "above_horizon",
                                    "attributes": {
                                        "next_dawn": "2019-05-17T02:57:08+00:00",
                                        "next_dusk": "2019-05-16T19:44:32+00:00",
                                        "next_midnight": "2019-05-16T23:21:40+00:00",
                                        "next_noon": "2019-05-17T11:21:38+00:00",
                                        "next_rising": "2019-05-17T03:36:58+00:00",
                                        "next_setting": "2019-05-16T19:04:54+00:00",
                                        "elevation": 54.71,
                                        "azimuth": 216.72,
                                        "friendly_name": "Sun"
                                    },
                                    "last_changed": "2019-05-16T09:09:53.424242+00:00",
                                    "last_updated": "2019-05-16T12:47:30.000414+00:00",
                                    "context": {
                                        id: "e738dc26af1d48b4964c6d9805179595",
                                        "parent_id": null,
                                        "user_id": null
                                    }
                                }
                            },
                            "origin": "LOCAL",
                            "time_fired": "2019-05-16T12:47:30.000414+00:00",
                            "context": {id: "e738dc26af1d48b4964c6d9805179595", "parent_id": null, "user_id": null}
                        }
                    };
                    ws.send(JSON.stringify(t));
                });
            }
        }, 10000);*/

        ws.on('close', () => {
            this.log.debug('Connection closed');
            testTimer && clearInterval(testTimer);
            testTimer = null;
        });
    }

    _saveAuth(cb) {
        if (this.config.auth !== false) {
            this.adapter.setState('session', JSON.stringify(this._auth_flows), cb);
        }
    }

    onObjectChange(id, obj) {
        if (id === this.adapter.namespace + '.configuration') {
            this._lovelaceConfig = obj.native;
            this._lovelaceConfig.hideToolbar = this.config.hideHeader;
            this._manageSubscribesFromConfig();
        } else if (id === 'system.config') {
            this.lang = obj.common.language;
            this.systemConfig = obj.common;
        } else {
            // start the detection anew in 5 seconds
            this._updateTimer && clearTimeout(this._updateTimer);
            this._updateTimer = setTimeout(() => {
                this._updateTimer = null;
                this._readAllEntities();
                this.onStateChange(id);
            }, 5000);
        }
    }

    destroy(cb) {
        this.adapter.unsubscribeStates('control.*');
        this.adapter.unsubscribeStates('notifications.*');
        this._saveAuth(() => {
            this.adapter.unsubscribeForeignObjects('*');
            this.adapter.unsubscribeObjects('configuration', cb);
        });
        this._clearInterval && clearInterval(this._clearInterval);
        this._clearInterval = null;
    }
}

module.exports = WebServer;
<|MERGE_RESOLUTION|>--- conflicted
+++ resolved
@@ -1045,7 +1045,6 @@
                         // ON
                         this.adapter.setForeignState(entity.context.STATE.setId, true, false, {user}, () => {
                             // If dimmer level set
-<<<<<<< HEAD
                             if (data.service_data.brightness_pct !== undefined) {
                                 entity.attributes.brightness = data.service_data.brightness_pct * 255 / entity.attributes.iob_max;
                                 this.adapter.setForeignState(command.setId, data.service_data.brightness_pct, false, {user}, err =>
@@ -1054,25 +1053,13 @@
                                 entity.attributes.brightness = command.on * 255 / entity.attributes.iob_max;
                                 this.adapter.setForeignState(command.setId, command.on, false, {user}, err =>
                                     err ? reject(err) : resolve());
-=======
-                            if (data.data_servivce.brightness_pct !== undefined) {
-                                this.adapter.setForeignState(command.setId, data.data_servivce.brightness_pct, false, {user}, err =>
-                                    err ? reject(err) : resolve());
-                            } else {
-                                resolve();
->>>>>>> 47e2cc40
                             }
                         });
                     } else
                     // If dimmer level set
-<<<<<<< HEAD
                     if (data.service_data.brightness_pct !== undefined) {
                         entity.attributes.brightness = data.service_data.brightness_pct * 255 / entity.attributes.iob_max;
                         this.adapter.setForeignState(command.setId, data.service_data.brightness_pct, false, {user}, err =>
-=======
-                    if (data.data_servivce.brightness_pct !== undefined) {
-                        this.adapter.setForeignState(command.setId, data.data_servivce.brightness_pct, false, {user}, err =>
->>>>>>> 47e2cc40
                             err ? reject(err) : resolve());
                     } else {
                         resolve();
@@ -1080,14 +1067,9 @@
                 });
             } else
             // If dimmer level set
-<<<<<<< HEAD
             if (data.service_data.brightness_pct !== undefined) {
                 entity.attributes.brightness = data.service_data.brightness_pct * 255 / entity.attributes.iob_max;
                 this.adapter.setForeignState(command.setId, data.service_data.brightness_pct, false, {user}, err =>
-=======
-            if (data.data_servivce.brightness_pct !== undefined) {
-                this.adapter.setForeignState(command.setId, data.data_servivce.brightness_pct, false, {user}, err =>
->>>>>>> 47e2cc40
                     err ? reject(err) : resolve());
             } else {
                 resolve();
@@ -1128,10 +1110,7 @@
             entity.context.COMMANDS = [{
                 service: 'turn_on',
                 setId: state.id,
-<<<<<<< HEAD
                 on: _obj.common.max || 100,
-=======
->>>>>>> 47e2cc40
                 parseCommand: this._parseCommandDimmer.bind(this)
             }];
             this._addID2entity(state.id, entity);
@@ -1351,7 +1330,6 @@
 
             if (entityType === 'light') {
                 if (obj.common.type === 'number') {
-<<<<<<< HEAD
                     entity.attributes.iob_max = obj.common.max;
 
                     this.adapter.getForeignState
@@ -1373,23 +1351,6 @@
                                     this.adapter.setForeignState(command.setId, command.off, false, {user}, err => err ? reject(err) : resolve()))
                         }];
                     });
-
-
-=======
-                    entity.context.COMMANDS = [{
-                        service: 'turn_on',
-                        setId: id,
-                        parseCommand: this._parseCommandDimmer.bind(this)
-                    }];
-                    entity.context.COMMANDS = [{
-                        service: 'turn_off',
-                        setId: id,
-                        off: obj.common.min || 0,
-                        parseCommand: (entity, command, data, user) =>
-                            new Promise((resolve, reject) =>
-                                this.adapter.setForeignState(command.setId, command.off, false, {user}, err => err ? reject(err) : resolve()))
-                    }];
->>>>>>> 47e2cc40
                 }
             } else if (entityType === 'camera') {
                 entity.context.STATE = {getValue: 'on'};
@@ -3281,4 +3242,4 @@
     }
 }
 
-module.exports = WebServer;
+module.exports = WebServer;