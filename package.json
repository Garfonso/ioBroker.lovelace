--- conflicted
+++ resolved
@@ -38,11 +38,7 @@
     "@types/chai-as-promised": "^7.1.3",
     "@types/gulp": "^4.0.7",
     "@types/mocha": "^8.2.0",
-<<<<<<< HEAD
-    "@types/node": "^14.14.10",
-=======
     "@types/node": "^14.14.16",
->>>>>>> b9635ed4
     "@types/proxyquire": "^1.3.28",
     "@types/sinon": "^9.0.10",
     "@types/sinon-chai": "^3.2.5",
